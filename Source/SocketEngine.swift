//
//  SocketEngine.swift
//  Socket.IO-Client-Swift
//
//  Created by Erik Little on 3/3/15.
//
//  Permission is hereby granted, free of charge, to any person obtaining a copy
//  of this software and associated documentation files (the "Software"), to deal
//  in the Software without restriction, including without limitation the rights
//  to use, copy, modify, merge, publish, distribute, sublicense, and/or sell
//  copies of the Software, and to permit persons to whom the Software is
//  furnished to do so, subject to the following conditions:
//
//  The above copyright notice and this permission notice shall be included in
//  all copies or substantial portions of the Software.
//
//  THE SOFTWARE IS PROVIDED "AS IS", WITHOUT WARRANTY OF ANY KIND, EXPRESS OR
//  IMPLIED, INCLUDING BUT NOT LIMITED TO THE WARRANTIES OF MERCHANTABILITY,
//  FITNESS FOR A PARTICULAR PURPOSE AND NONINFRINGEMENT. IN NO EVENT SHALL THE
//  AUTHORS OR COPYRIGHT HOLDERS BE LIABLE FOR ANY CLAIM, DAMAGES OR OTHER
//  LIABILITY, WHETHER IN AN ACTION OF CONTRACT, TORT OR OTHERWISE, ARISING FROM,
//  OUT OF OR IN CONNECTION WITH THE SOFTWARE OR THE USE OR OTHER DEALINGS IN
//  THE SOFTWARE.

import Foundation

public final class SocketEngine : NSObject, SocketEnginePollable, SocketEngineWebsocket {
    public let emitQueue = DispatchQueue(label: "com.socketio.engineEmitQueue", attributes: DispatchQueueAttributes.serial)
    public let handleQueue = DispatchQueue(label: "com.socketio.engineHandleQueue", attributes: DispatchQueueAttributes.serial)
    public let parseQueue = DispatchQueue(label: "com.socketio.engineParseQueue", attributes: DispatchQueueAttributes.serial)

    public var connectParams: [String: AnyObject]? {
        didSet {
            (urlPolling, urlWebSocket) = createURLs()
        }
    }

    public var postWait = [String]()
    public var waitingForPoll = false
    public var waitingForPost = false

    public private(set) var closed = false
    public private(set) var connected = false
    public private(set) var cookies: [HTTPCookie]?
    public private(set) var doubleEncodeUTF8 = true
    public private(set) var extraHeaders: [String: String]?
    public private(set) var fastUpgrade = false
    public private(set) var forcePolling = false
    public private(set) var forceWebsockets = false
    public private(set) var invalidated = false
    public private(set) var polling = true
    public private(set) var probing = false
    public private(set) var session: URLSession?
    public private(set) var sid = ""
    public private(set) var socketPath = "/engine.io/"
    public private(set) var urlPolling = URL(string: "http://localhost/")!
    public private(set) var urlWebSocket = URL(string: "http://localhost/")!
    public private(set) var websocket = false
    public private(set) var ws: WebSocket?

    public weak var client: SocketEngineClient?

    private weak var sessionDelegate: URLSessionDelegate?

    private let logType = "SocketEngine"
    private let url: URL

    private var pingInterval: Double?
    private var pingTimeout = 0.0 {
        didSet {
            pongsMissedMax = Int(pingTimeout / (pingInterval ?? 25))
        }
    }

    private var pongsMissed = 0
    private var pongsMissedMax = 0
    private var probeWait = ProbeWaitQueue()
    private var secure = false
    private var security: SSLSecurity?
    private var selfSigned = false
    private var voipEnabled = false

    public init(client: SocketEngineClient, url: URL, options: Set<SocketIOClientOption>) {
        self.client = client
        self.url = url

        for option in options {
            switch option {
            case let .connectParams(params):
                connectParams = params
            case let .cookies(cookies):
                self.cookies = cookies
            case let .doubleEncodeUTF8(encode):
                doubleEncodeUTF8 = encode
            case let .extraHeaders(headers):
                extraHeaders = headers
            case let .sessionDelegate(delegate):
                sessionDelegate = delegate
            case let .forcePolling(force):
                forcePolling = force
            case let .forceWebsockets(force):
                forceWebsockets = force
            case let .path(path):
                socketPath = path
            case let .voipEnabled(enable):
                voipEnabled = enable
            case let .secure(secure):
                self.secure = secure
            case let .selfSigned(selfSigned):
                self.selfSigned = selfSigned
            case let .security(security):
                self.security = security
            default:
                continue
            }
        }

        super.init()

        (urlPolling, urlWebSocket) = createURLs()
    }

    public convenience init(client: SocketEngineClient, url: URL, options: NSDictionary?) {
        self.init(client: client, url: url, options: options?.toSocketOptionsSet() ?? [])
    }

    deinit {
        DefaultSocketLogger.Logger.log("Engine is being released", type: logType)
        closed = true
        stopPolling()
    }
<<<<<<< HEAD

    private func checkAndHandleEngineError(_ msg: String) {
        guard let stringData = msg.data(using: String.Encoding.utf8,
            allowLossyConversion: false) else { return }

        do {
            if let dict = try JSONSerialization.jsonObject(with: stringData, options: .mutableContainers) as? NSDictionary {
                guard let error = dict["message"] as? String else { return }

                /*
                 0: Unknown transport
                 1: Unknown sid
                 2: Bad handshake request
                 3: Bad request
                 */
                didError(reason: error)
            }
=======
    
    private func checkAndHandleEngineError(msg: String) {
        do {
            let dict = try msg.toNSDictionary()
            guard let error = dict["message"] as? String else { return }
            
            /*
             0: Unknown transport
             1: Unknown sid
             2: Bad handshake request
             3: Bad request
             */
            didError(error)
>>>>>>> 22030e11
        } catch {
            client?.engineDidError(reason: "Got unknown error from server \(msg)")
        }
    }

    private func checkIfMessageIsBase64Binary(_ message: String) -> Bool {
        if message.hasPrefix("b4") {
            // binary in base64 string
            let noPrefix = message[message.characters.index(message.startIndex, offsetBy: 2)..<message.endIndex]

            if let data = Data(base64Encoded: noPrefix, options: Data.Base64EncodingOptions(rawValue: 0)) {
                client?.parseEngineBinaryData(data)
            }

            return true
        } else {
            return false
        }
    }

    private func closeOutEngine(reason: String) {
        sid = ""
        closed = true
        invalidated = true
        connected = false

        ws?.disconnect()
        stopPolling()
        client?.engineDidClose(reason: reason)
    }

    /// Starts the connection to the server
    public func connect() {
        if connected {
            DefaultSocketLogger.Logger.error("Engine tried opening while connected. Assuming this was a reconnect", type: logType)
            disconnect(reason: "reconnect")
        }

        DefaultSocketLogger.Logger.log("Starting engine. Server: %@", type: logType, args: url)
        DefaultSocketLogger.Logger.log("Handshaking", type: logType)

        resetEngine()

        if forceWebsockets {
            polling = false
            websocket = true
            createWebsocketAndConnect()
            return
        }

        let reqPolling = NSMutableURLRequest(url: urlPolling)

        if cookies != nil {
            let headers = HTTPCookie.requestHeaderFields(with: cookies!)
            reqPolling.allHTTPHeaderFields = headers
        }

        if let extraHeaders = extraHeaders {
            for (headerName, value) in extraHeaders {
                reqPolling.setValue(value, forHTTPHeaderField: headerName)
            }
        }

        emitQueue.async { self.doLongPoll(for: reqPolling as URLRequest) }
    }

    private func createURLs() -> (URL, URL) {
        if client == nil {
            return (URL(string: "http://localhost/")!, URL(string: "http://localhost/")!)
        }

        var urlPolling = URLComponents(string: url.absoluteString!)!
        var urlWebSocket = URLComponents(string: url.absoluteString!)!
        var queryString = ""

        urlWebSocket.path = socketPath
        urlPolling.path = socketPath

        if secure {
            urlPolling.scheme = "https"
            urlWebSocket.scheme = "wss"
        } else {
            urlPolling.scheme = "http"
            urlWebSocket.scheme = "ws"
        }

        if connectParams != nil {
            for (key, value) in connectParams! {
                let keyEsc   = key.urlEncode()!
                let valueEsc = "\(value)".urlEncode()!

                queryString += "&\(keyEsc)=\(valueEsc)"
            }
        }

        urlWebSocket.percentEncodedQuery = "transport=websocket" + queryString
        urlPolling.percentEncodedQuery = "transport=polling&b64=1" + queryString

        return (urlPolling.url!, urlWebSocket.url!)
    }

    private func createWebsocketAndConnect() {
        ws = WebSocket(url: urlWebSocketWithSid)

        if cookies != nil {
            let headers = HTTPCookie.requestHeaderFields(with: cookies!)
            for (key, value) in headers {
                ws?.headers[key] = value
            }
        }

        if extraHeaders != nil {
            for (headerName, value) in extraHeaders! {
                ws?.headers[headerName] = value
            }
        }

        ws?.queue = handleQueue
        ws?.voipEnabled = voipEnabled
        ws?.delegate = self
        ws?.selfSignedSSL = selfSigned
        ws?.security = security

        ws?.connect()
    }

    public func didError(reason: String) {
        DefaultSocketLogger.Logger.error("%@", type: logType, args: reason)
        client?.engineDidError(reason: reason)
        disconnect(reason: reason)
    }

    public func disconnect(reason: String) {
        guard connected else { return closeOutEngine(reason: reason) }

        DefaultSocketLogger.Logger.log("Engine is being closed.", type: logType)

        if closed {
            return closeOutEngine(reason: reason)
        }

        if websocket {
            sendWebSocketMessage("", withType: .close, withData: [])
            closeOutEngine(reason: reason)
        } else {
            disconnectPolling(reason: reason)
        }
    }

    // We need to take special care when we're polling that we send it ASAP
    // Also make sure we're on the emitQueue since we're touching postWait
    private func disconnectPolling(reason: String) {
        emitQueue.sync {
            self.postWait.append(String(SocketEnginePacketType.close.rawValue))
            let req = self.createRequestForPostWithPostWait()
            self.doRequest(for: req) {_, _, _ in }
            self.closeOutEngine(reason: reason)
        }
    }

    public func doFastUpgrade() {
        if waitingForPoll {
            DefaultSocketLogger.Logger.error("Outstanding poll when switched to WebSockets," +
                "we'll probably disconnect soon. You should report this.", type: logType)
        }

        sendWebSocketMessage("", withType: .upgrade, withData: [])
        websocket = true
        polling = false
        fastUpgrade = false
        probing = false
        flushProbeWait()
    }

    private func flushProbeWait() {
        DefaultSocketLogger.Logger.log("Flushing probe wait", type: logType)

        emitQueue.async {
            for waiter in self.probeWait {
                self.write(waiter.msg, withType: waiter.type, withData: waiter.data)
            }

            self.probeWait.removeAll(keepingCapacity: false)

            if self.postWait.count != 0 {
                self.flushWaitingForPostToWebSocket()
            }
        }
    }

    // We had packets waiting for send when we upgraded
    // Send them raw
    public func flushWaitingForPostToWebSocket() {
        guard let ws = self.ws else { return }

        for msg in postWait {
            ws.writeString(msg)
        }

        postWait.removeAll(keepingCapacity: true)
    }

    private func handleClose(_ reason: String) {
        client?.engineDidClose(reason: reason)
    }

    private func handleMessage(_ message: String) {
        client?.parseEngineMessage(message)
    }

    private func handleNOOP() {
        doPoll()
    }

<<<<<<< HEAD
    private func handleOpen(_ openMessage: String) {
        let mesData = openMessage.data(using: String.Encoding.utf8, allowLossyConversion: false)!
        do {
            let json = try JSONSerialization.jsonObject(with: mesData,
                options: JSONSerialization.ReadingOptions.allowFragments) as? NSDictionary
            if let sid = json?["sid"] as? String {
=======
    private func handleOpen(openData: String) {
        do {
            let json = try openData.toNSDictionary()
            
            if let sid = json["sid"] as? String {
>>>>>>> 22030e11
                let upgradeWs: Bool

                self.sid = sid
                connected = true

                if let upgrades = json["upgrades"] as? [String] {
                    upgradeWs = upgrades.contains("websocket")
                } else {
                    upgradeWs = false
                }

                if let pingInterval = json["pingInterval"] as? Double, pingTimeout = json["pingTimeout"] as? Double {
                    self.pingInterval = pingInterval / 1000.0
                    self.pingTimeout = pingTimeout / 1000.0
                }

                if !forcePolling && !forceWebsockets && upgradeWs {
                    createWebsocketAndConnect()
                }

                sendPing()

                if !forceWebsockets {
                    doPoll()
                }

                client?.engineDidOpen(reason: "Connect")
            }
        } catch {
            didError(reason: "Error parsing open packet")
        }
    }

    private func handlePong(_ pongMessage: String) {
        pongsMissed = 0

        // We should upgrade
        if pongMessage == "3probe" {
            upgradeTransport()
        }
    }

    public func parseEngineData(_ data: Data) {
        DefaultSocketLogger.Logger.log("Got binary data: %@", type: "SocketEngine", args: data)

        client?.parseEngineBinaryData(data.subdata(in: Range<Int>(uncheckedBounds: (1, data.count - 1))))
    }

    public func parseEngineMessage(_ message: String, fromPolling: Bool) {
        DefaultSocketLogger.Logger.log("Got message: %@", type: logType, args: message)

        let reader = SocketStringReader(message: message)
        let fixedString: String

        guard let type = SocketEnginePacketType(rawValue: Int(reader.currentCharacter) ?? -1) else {
            if !checkIfMessageIsBase64Binary(message) {
                checkAndHandleEngineError(message)
            }

            return
        }

        if fromPolling && type != .noop && doubleEncodeUTF8 {
            fixedString = fixDoubleUTF8(message)
        } else {
            fixedString = message
        }

        switch type {
        case .message:
            handleMessage(
                fixedString[fixedString.characters.index(after: fixedString.characters.startIndex)..<fixedString.endIndex])
        case .noop:
            handleNOOP()
        case .pong:
            handlePong(fixedString)
        case .open:
            handleOpen(fixedString[fixedString.characters.index(after: fixedString.characters.startIndex)..<fixedString.endIndex])
        case .close:
            handleClose(fixedString)
        default:
            DefaultSocketLogger.Logger.log("Got unknown packet type", type: logType)
        }
    }

    // Puts the engine back in its default state
    private func resetEngine() {
        closed = false
        connected = false
        fastUpgrade = false
        polling = true
        probing = false
        invalidated = false
        session = URLSession(configuration: .default(),
            delegate: sessionDelegate,
            delegateQueue: OperationQueue())
        sid = ""
        waitingForPoll = false
        waitingForPost = false
        websocket = false
    }

    private func sendPing() {
        if !connected {
            return
        }

        //Server is not responding
        if pongsMissed > pongsMissedMax {
            client?.engineDidClose(reason: "Ping timeout")
            return
        }

        if let pingInterval = pingInterval {
            pongsMissed += 1
            write("", withType: .ping, withData: [])

            let time = DispatchTime.now() + Double(Int64(pingInterval * Double(NSEC_PER_SEC))) / Double(NSEC_PER_SEC)
            DispatchQueue.main.after(when: time) {[weak self] in self?.sendPing() }
        }
    }

    // Moves from long-polling to websockets
    private func upgradeTransport() {
        if ws?.isConnected ?? false {
            DefaultSocketLogger.Logger.log("Upgrading transport to WebSockets", type: logType)

            fastUpgrade = true
            sendPollMessage("", withType: .noop, withData: [])
            // After this point, we should not send anymore polling messages
        }
    }

    /// Write a message, independent of transport.
    public func write(_ msg: String, withType type: SocketEnginePacketType, withData data: [Data]) {
        emitQueue.async {
            guard self.connected else { return }

            if self.websocket {
                DefaultSocketLogger.Logger.log("Writing ws: %@ has data: %@",
                    type: self.logType, args: msg, data.count != 0)
                self.sendWebSocketMessage(msg, withType: type, withData: data)
            } else if !self.probing {
                DefaultSocketLogger.Logger.log("Writing poll: %@ has data: %@",
                    type: self.logType, args: msg, data.count != 0)
                self.sendPollMessage(msg, withType: type, withData: data)
            } else {
                self.probeWait.append((msg, type, data))
            }
        }
    }

    // Delegate methods
    public func websocketDidConnect(_ socket: WebSocket) {
        if !forceWebsockets {
            probing = true
            probeWebSocket()
        } else {
            connected = true
            probing = false
            polling = false
        }
    }

    public func websocketDidDisconnect(_ socket: WebSocket, error: NSError?) {
        probing = false

        if closed {
            client?.engineDidClose(reason: "Disconnect")
            return
        }

        if websocket {
            connected = false
            websocket = false

            if let reason = error?.localizedDescription {
                didError(reason: reason)
            } else {
                client?.engineDidClose(reason: "Socket Disconnected")
            }
        } else {
            flushProbeWait()
        }
    }
}<|MERGE_RESOLUTION|>--- conflicted
+++ resolved
@@ -129,27 +129,8 @@
         closed = true
         stopPolling()
     }
-<<<<<<< HEAD
 
     private func checkAndHandleEngineError(_ msg: String) {
-        guard let stringData = msg.data(using: String.Encoding.utf8,
-            allowLossyConversion: false) else { return }
-
-        do {
-            if let dict = try JSONSerialization.jsonObject(with: stringData, options: .mutableContainers) as? NSDictionary {
-                guard let error = dict["message"] as? String else { return }
-
-                /*
-                 0: Unknown transport
-                 1: Unknown sid
-                 2: Bad handshake request
-                 3: Bad request
-                 */
-                didError(reason: error)
-            }
-=======
-    
-    private func checkAndHandleEngineError(msg: String) {
         do {
             let dict = try msg.toNSDictionary()
             guard let error = dict["message"] as? String else { return }
@@ -160,8 +141,7 @@
              2: Bad handshake request
              3: Bad request
              */
-            didError(error)
->>>>>>> 22030e11
+            didError(reason: error)
         } catch {
             client?.engineDidError(reason: "Got unknown error from server \(msg)")
         }
@@ -376,20 +356,11 @@
         doPoll()
     }
 
-<<<<<<< HEAD
-    private func handleOpen(_ openMessage: String) {
-        let mesData = openMessage.data(using: String.Encoding.utf8, allowLossyConversion: false)!
-        do {
-            let json = try JSONSerialization.jsonObject(with: mesData,
-                options: JSONSerialization.ReadingOptions.allowFragments) as? NSDictionary
-            if let sid = json?["sid"] as? String {
-=======
     private func handleOpen(openData: String) {
         do {
             let json = try openData.toNSDictionary()
             
             if let sid = json["sid"] as? String {
->>>>>>> 22030e11
                 let upgradeWs: Bool
 
                 self.sid = sid
@@ -467,7 +438,7 @@
         case .pong:
             handlePong(fixedString)
         case .open:
-            handleOpen(fixedString[fixedString.characters.index(after: fixedString.characters.startIndex)..<fixedString.endIndex])
+            handleOpen(openData: fixedString[fixedString.characters.index(after: fixedString.characters.startIndex)..<fixedString.endIndex])
         case .close:
             handleClose(fixedString)
         default:
@@ -483,7 +454,7 @@
         polling = true
         probing = false
         invalidated = false
-        session = URLSession(configuration: .default(),
+        session = URLSession(configuration: .default,
             delegate: sessionDelegate,
             delegateQueue: OperationQueue())
         sid = ""
