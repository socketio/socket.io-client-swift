--- conflicted
+++ resolved
@@ -34,11 +34,11 @@
             (urlPolling, urlWebSocket) = createURLs()
         }
     }
-    
+
     public var postWait = [String]()
     public var waitingForPoll = false
     public var waitingForPost = false
-    
+
     public private(set) var closed = false
     public private(set) var connected = false
     public private(set) var cookies: [HTTPCookie]?
@@ -59,19 +59,19 @@
     public private(set) var ws: WebSocket?
 
     public weak var client: SocketEngineClient?
-    
+
     private weak var sessionDelegate: URLSessionDelegate?
 
     private let logType = "SocketEngine"
     private let url: URL
-    
+
     private var pingInterval: Double?
     private var pingTimeout = 0.0 {
         didSet {
             pongsMissedMax = Int(pingTimeout / (pingInterval ?? 25))
         }
     }
-    
+
     private var pongsMissed = 0
     private var pongsMissedMax = 0
     private var probeWait = ProbeWaitQueue()
@@ -83,7 +83,7 @@
     public init(client: SocketEngineClient, url: URL, options: Set<SocketIOClientOption>) {
         self.client = client
         self.url = url
-        
+
         for option in options {
             switch option {
             case let .connectParams(params):
@@ -114,30 +114,30 @@
                 continue
             }
         }
-        
+
         super.init()
-        
+
         (urlPolling, urlWebSocket) = createURLs()
     }
-    
+
     public convenience init(client: SocketEngineClient, url: URL, options: NSDictionary?) {
         self.init(client: client, url: url, options: options?.toSocketOptionsSet() ?? [])
     }
-    
+
     deinit {
         DefaultSocketLogger.Logger.log("Engine is being released", type: logType)
         closed = true
         stopPolling()
     }
-    
+
     private func checkAndHandleEngineError(_ msg: String) {
         guard let stringData = msg.data(using: String.Encoding.utf8,
             allowLossyConversion: false) else { return }
-        
+
         do {
             if let dict = try JSONSerialization.jsonObject(with: stringData, options: .mutableContainers) as? NSDictionary {
                 guard let error = dict["message"] as? String else { return }
-                
+
                 /*
                  0: Unknown transport
                  1: Unknown sid
@@ -147,11 +147,7 @@
                 didError(reason: error)
             }
         } catch {
-<<<<<<< HEAD
-            didError(reason: "Got unknown error from server \(msg)")
-=======
-            client?.engineDidError("Got unknown error from server \(msg)")
->>>>>>> 2e5442d3
+            client?.engineDidError(reason: "Got unknown error from server \(msg)")
         }
     }
 
@@ -159,60 +155,60 @@
         if message.hasPrefix("b4") {
             // binary in base64 string
             let noPrefix = message[message.characters.index(message.startIndex, offsetBy: 2)..<message.endIndex]
-    
+
             if let data = Data(base64Encoded: noPrefix, options: Data.Base64EncodingOptions(rawValue: 0)) {
                 client?.parseEngineBinaryData(data)
             }
-            
+
             return true
         } else {
             return false
         }
     }
-    
+
     private func closeOutEngine(reason: String) {
         sid = ""
         closed = true
         invalidated = true
         connected = false
-        
+
         ws?.disconnect()
         stopPolling()
-        client?.engineDidClose(reason)
-    }
-    
+        client?.engineDidClose(reason: reason)
+    }
+
     /// Starts the connection to the server
     public func connect() {
         if connected {
             DefaultSocketLogger.Logger.error("Engine tried opening while connected. Assuming this was a reconnect", type: logType)
             disconnect(reason: "reconnect")
         }
-        
+
         DefaultSocketLogger.Logger.log("Starting engine. Server: %@", type: logType, args: url)
         DefaultSocketLogger.Logger.log("Handshaking", type: logType)
-        
+
         resetEngine()
-        
+
         if forceWebsockets {
             polling = false
             websocket = true
             createWebsocketAndConnect()
             return
         }
-        
+
         let reqPolling = NSMutableURLRequest(url: urlPolling)
-        
+
         if cookies != nil {
             let headers = HTTPCookie.requestHeaderFields(with: cookies!)
             reqPolling.allHTTPHeaderFields = headers
         }
-        
+
         if let extraHeaders = extraHeaders {
             for (headerName, value) in extraHeaders {
                 reqPolling.setValue(value, forHTTPHeaderField: headerName)
             }
         }
-        
+
         emitQueue.async { self.doLongPoll(for: reqPolling as URLRequest) }
     }
 
@@ -224,7 +220,7 @@
         var urlPolling = URLComponents(string: url.absoluteString!)!
         var urlWebSocket = URLComponents(string: url.absoluteString!)!
         var queryString = ""
-        
+
         urlWebSocket.path = socketPath
         urlPolling.path = socketPath
 
@@ -247,13 +243,13 @@
 
         urlWebSocket.percentEncodedQuery = "transport=websocket" + queryString
         urlPolling.percentEncodedQuery = "transport=polling&b64=1" + queryString
-        
+
         return (urlPolling.url!, urlWebSocket.url!)
     }
 
     private func createWebsocketAndConnect() {
         ws = WebSocket(url: urlWebSocketWithSid)
-        
+
         if cookies != nil {
             let headers = HTTPCookie.requestHeaderFields(with: cookies!)
             for (key, value) in headers {
@@ -275,58 +271,38 @@
 
         ws?.connect()
     }
-    
+
     public func didError(reason: String) {
         DefaultSocketLogger.Logger.error("%@", type: logType, args: reason)
         client?.engineDidError(reason: reason)
         disconnect(reason: reason)
     }
-    
+
     public func disconnect(reason: String) {
-        guard connected else { return closeOutEngine(reason) }
-        
+        guard connected else { return closeOutEngine(reason: reason) }
+
         DefaultSocketLogger.Logger.log("Engine is being closed.", type: logType)
-        
+
         if closed {
-<<<<<<< HEAD
-            closeOutEngine()
-            client?.engineDidClose(reason: reason)
-            return
-        }
-        
+            return closeOutEngine(reason: reason)
+        }
+
         if websocket {
             sendWebSocketMessage("", withType: .close, withData: [])
-            closeOutEngine()
-=======
-            return closeOutEngine(reason)
-        }
-        
-        if websocket {
-            sendWebSocketMessage("", withType: .Close, withData: [])
-            closeOutEngine(reason)
->>>>>>> 2e5442d3
+            closeOutEngine(reason: reason)
         } else {
-            disconnectPolling(reason)
-        }
-    }
-    
+            disconnectPolling(reason: reason)
+        }
+    }
+
     // We need to take special care when we're polling that we send it ASAP
     // Also make sure we're on the emitQueue since we're touching postWait
-<<<<<<< HEAD
-    private func disconnectPolling() {
+    private func disconnectPolling(reason: String) {
         emitQueue.sync {
             self.postWait.append(String(SocketEnginePacketType.close.rawValue))
             let req = self.createRequestForPostWithPostWait()
             self.doRequest(for: req) {_, _, _ in }
-            self.closeOutEngine()
-=======
-    private func disconnectPolling(reason: String) {
-        dispatch_sync(emitQueue) {
-            self.postWait.append(String(SocketEnginePacketType.Close.rawValue))
-            let req = self.createRequestForPostWithPostWait()
-            self.doRequest(req) {_, _, _ in }
-            self.closeOutEngine(reason)
->>>>>>> 2e5442d3
+            self.closeOutEngine(reason: reason)
         }
     }
 
@@ -351,24 +327,24 @@
             for waiter in self.probeWait {
                 self.write(waiter.msg, withType: waiter.type, withData: waiter.data)
             }
-            
+
             self.probeWait.removeAll(keepingCapacity: false)
-            
+
             if self.postWait.count != 0 {
                 self.flushWaitingForPostToWebSocket()
             }
         }
     }
-    
+
     // We had packets waiting for send when we upgraded
     // Send them raw
     public func flushWaitingForPostToWebSocket() {
         guard let ws = self.ws else { return }
-        
+
         for msg in postWait {
             ws.writeString(msg)
         }
-        
+
         postWait.removeAll(keepingCapacity: true)
     }
 
@@ -409,13 +385,13 @@
                 if !forcePolling && !forceWebsockets && upgradeWs {
                     createWebsocketAndConnect()
                 }
-                
+
                 sendPing()
-                
+
                 if !forceWebsockets {
                     doPoll()
                 }
-                
+
                 client?.engineDidOpen(reason: "Connect")
             }
         } catch {
@@ -431,16 +407,16 @@
             upgradeTransport()
         }
     }
-    
+
     public func parseEngineData(_ data: Data) {
         DefaultSocketLogger.Logger.log("Got binary data: %@", type: "SocketEngine", args: data)
-        
+
         client?.parseEngineBinaryData(data.subdata(in: Range<Int>(uncheckedBounds: (1, data.count - 1))))
     }
 
     public func parseEngineMessage(_ message: String, fromPolling: Bool) {
         DefaultSocketLogger.Logger.log("Got message: %@", type: logType, args: message)
-        
+
         let reader = SocketStringReader(message: message)
         let fixedString: String
 
@@ -448,7 +424,7 @@
             if !checkIfMessageIsBase64Binary(message) {
                 checkAndHandleEngineError(message)
             }
-            
+
             return
         }
 
@@ -474,7 +450,7 @@
             DefaultSocketLogger.Logger.log("Got unknown packet type", type: logType)
         }
     }
-    
+
     // Puts the engine back in its default state
     private func resetEngine() {
         closed = false
@@ -496,22 +472,22 @@
         if !connected {
             return
         }
-        
+
         //Server is not responding
         if pongsMissed > pongsMissedMax {
             client?.engineDidClose(reason: "Ping timeout")
             return
         }
-        
+
         if let pingInterval = pingInterval {
             pongsMissed += 1
             write("", withType: .ping, withData: [])
-            
+
             let time = DispatchTime.now() + Double(Int64(pingInterval * Double(NSEC_PER_SEC))) / Double(NSEC_PER_SEC)
             DispatchQueue.main.after(when: time) {[weak self] in self?.sendPing() }
         }
     }
-    
+
     // Moves from long-polling to websockets
     private func upgradeTransport() {
         if ws?.isConnected ?? false {
@@ -527,7 +503,7 @@
     public func write(_ msg: String, withType type: SocketEnginePacketType, withData data: [Data]) {
         emitQueue.async {
             guard self.connected else { return }
-            
+
             if self.websocket {
                 DefaultSocketLogger.Logger.log("Writing ws: %@ has data: %@",
                     type: self.logType, args: msg, data.count != 0)
@@ -541,7 +517,7 @@
             }
         }
     }
-    
+
     // Delegate methods
     public func websocketDidConnect(_ socket: WebSocket) {
         if !forceWebsockets {
@@ -553,19 +529,19 @@
             polling = false
         }
     }
-    
+
     public func websocketDidDisconnect(_ socket: WebSocket, error: NSError?) {
         probing = false
-        
+
         if closed {
             client?.engineDidClose(reason: "Disconnect")
             return
         }
-        
+
         if websocket {
             connected = false
             websocket = false
-            
+
             if let reason = error?.localizedDescription {
                 didError(reason: reason)
             } else {
