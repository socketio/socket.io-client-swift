--- conflicted
+++ resolved
@@ -49,9 +49,9 @@
         return nsp + "#" + (engine?.sid ?? "")
     }
 
-    private let emitQueue = dispatch_queue_create("com.socketio.emitQueue", DISPATCH_QUEUE_SERIAL)
+    private let emitQueue = dispatch_queue_create("com.socketio.emitQueue", DISPATCH_QUEUE_SERIAL)!
     private let logType = "SocketIOClient"
-    private let parseQueue = dispatch_queue_create("com.socketio.parseQueue", DISPATCH_QUEUE_SERIAL)
+    private let parseQueue = dispatch_queue_create("com.socketio.parseQueue", DISPATCH_QUEUE_SERIAL)!
 
     private var anyHandler: ((SocketAnyEvent) -> Void)?
     private var currentReconnectAttempt = 0
@@ -60,7 +60,7 @@
     private var reconnecting = false
 
     private(set) var currentAck = -1
-    private(set) var handleQueue = dispatch_get_main_queue()
+    private(set) var handleQueue = dispatch_get_main_queue()!
     private(set) var reconnectAttempts = -1
 
     var waitingPackets = [SocketPacket]()
@@ -114,7 +114,7 @@
     }
 
     private func addEngine() -> SocketEngineSpec {
-        DefaultSocketLogger.Logger.log("Adding engine", type: logType)
+        DefaultSocketLogger.Logger.log("Adding engine", type: logType, args: "")
 
         engine = SocketEngine(client: self, url: socketURL, options: options)
 
@@ -190,16 +190,11 @@
 
         DefaultSocketLogger.Logger.log("Disconnected: %@", type: logType, args: reason)
 
-<<<<<<< HEAD
         status = .disconnected
-        reconnects = false
-=======
-        status = .Disconnected
->>>>>>> 34014144
 
         // Make sure the engine is actually dead.
         engine?.disconnect(reason: reason)
-        handleEvent("disconnect", data: [reason], isInternalMessage: true)
+        handleEvent("disconnect", data: [reason as AnyObject], isInternalMessage: true)
     }
 
     /// Disconnects the socket. Only reconnect the same socket if you know what you're doing.
@@ -209,12 +204,7 @@
         
         DefaultSocketLogger.Logger.log("Closing socket", type: logType)
 
-<<<<<<< HEAD
-        reconnects = false
         didDisconnect(reason: "Disconnect")
-=======
-        didDisconnect("Disconnect")
->>>>>>> 34014144
     }
 
     /// Send a message to the server
@@ -225,11 +215,11 @@
     /// Same as emit, but meant for Objective-C
     public func emit(_ event: String, with items: [AnyObject]) {
         guard status == .connected else {
-            handleEvent("error", data: ["Tried emitting \(event) when not connected"], isInternalMessage: true)
+            handleEvent("error", data: ["Tried emitting \(event) when not connected" as AnyObject], isInternalMessage: true)
             return
         }
         
-        _emit(data: [event] + items)
+        _emit(data: [event as AnyObject] + items)
     }
 
     /// Sends a message to the server, requesting an ack. Use the onAck method of SocketAckHandler to add
@@ -240,7 +230,7 @@
 
     /// Same as emitWithAck, but for Objective-C
     public func emitWithAck(_ event: String, with items: [AnyObject]) -> OnAckCallback {
-        return createOnAck(items: [event] + items)
+        return createOnAck(items: [event as AnyObject] + items)
     }
 
     private func _emit(data: [AnyObject], ack: Int? = nil) {
@@ -292,7 +282,7 @@
     public func engineDidError(reason: String) {
         DefaultSocketLogger.Logger.error("%@", type: logType, args: reason)
 
-        handleEvent("error", data: [reason], isInternalMessage: true)
+        handleEvent("error", data: [reason as AnyObject], isInternalMessage: true)
     }
     
     public func engineDidOpen(reason: String) {
@@ -303,21 +293,14 @@
     func handleAck(_ ack: Int, data: [AnyObject]) {
         guard status == .connected else { return }
 
-        DefaultSocketLogger.Logger.log("Handling ack: %@ with data: %@", type: logType, args: ack, data ?? "")
+        DefaultSocketLogger.Logger.log("Handling ack: %@ with data: %@", type: logType, args: ack, data)
 
         ackHandlers.executeAck(ack, items: data)
     }
 
     /// Causes an event to be handled. Only use if you know what you're doing.
-<<<<<<< HEAD
     public func handleEvent(_ event: String, data: [AnyObject], isInternalMessage: Bool, withAck ack: Int = -1) {
-        guard status == .connected || isInternalMessage else {
-            return
-        }
-=======
-    public func handleEvent(event: String, data: [AnyObject], isInternalMessage: Bool, withAck ack: Int = -1) {
-        guard status == .Connected || isInternalMessage else { return }
->>>>>>> 34014144
+        guard status == .connected || isInternalMessage else { return }
 
         DefaultSocketLogger.Logger.log("Handling event: %@ with data: %@", type: logType, args: event, data ?? "")
 
@@ -426,7 +409,7 @@
     private func tryReconnect(reason: String) {
         if reconnecting {
             DefaultSocketLogger.Logger.log("Starting reconnect", type: logType)
-            handleEvent("reconnect", data: [reason], isInternalMessage: true)
+            handleEvent("reconnect", data: [reason as AnyObject], isInternalMessage: true)
             
             _tryReconnect()
         }
@@ -442,7 +425,7 @@
         }
 
         DefaultSocketLogger.Logger.log("Trying to reconnect", type: logType)
-        handleEvent("reconnectAttempt", data: [reconnectAttempts - currentReconnectAttempt],
+        handleEvent("reconnectAttempt", data: [(reconnectAttempts - currentReconnectAttempt) as AnyObject],
             isInternalMessage: true)
 
         currentReconnectAttempt += 1
@@ -469,6 +452,6 @@
     }
 
     func emitTest(event: String, _ data: AnyObject...) {
-        self._emit(data: [event] + data)
+        self._emit(data: [event as AnyObject] + data)
     }
 }