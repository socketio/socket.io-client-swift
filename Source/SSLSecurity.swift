--- conflicted
+++ resolved
@@ -54,13 +54,8 @@
     public var validatedDN = true //should the domain name be validated?
     
     var isReady = false //is the key processing done?
-<<<<<<< HEAD
-    var certificates: [Data]? //the certificates
-    var pubKeys: [SecKey]? //the public keys
-=======
     var certificates: [NSData]? //the certificates
-    @nonobjc var pubKeys: [SecKeyRef]? //the public keys
->>>>>>> fcfb4092
+    @nonobjc var pubKeys: [SecKey]? //the public keys
     var usePublicKeys = false //use public keys or certificate validation?
     
     /**
@@ -153,7 +148,7 @@
         SecTrustSetPolicies(trust,policy)
         if self.usePublicKeys {
             if let keys = self.pubKeys {
-                let serverPubKeys = publicKeyChainForTrust(trust)
+                let serverPubKeys = publicKeyChainForTrust(trust: trust)
                 for serverKey in serverPubKeys as [AnyObject] {
                     for key in keys as [AnyObject] {
                         if serverKey.isEqual(key) {
@@ -246,11 +241,7 @@
      
      - returns: the public keys from the certifcate chain for the trust
      */
-<<<<<<< HEAD
-    func publicKeyChainForTrust(_ trust: SecTrust) -> [SecKey] {
-=======
-    @nonobjc func publicKeyChainForTrust(trust: SecTrustRef) -> [SecKeyRef] {
->>>>>>> fcfb4092
+    @nonobjc func publicKeyChainForTrust(trust: SecTrust) -> [SecKey] {
         let policy = SecPolicyCreateBasicX509()
         let keys = (0..<SecTrustGetCertificateCount(trust)).reduce([SecKey]()) { (keys: [SecKey], index: Int) -> [SecKey] in
             var keys = keys
