--- conflicted
+++ resolved
@@ -29,7 +29,6 @@
 }
 
 public enum SocketIOClientOption : ClientOption {
-<<<<<<< HEAD
     case connectParams([String: AnyObject])
     case cookies([NSHTTPCookie])
     case doubleEncodeUTF8(Bool)
@@ -46,31 +45,10 @@
     case reconnectAttempts(Int)
     case reconnectWait(Int)
     case secure(Bool)
+    case security(SSLSecurity)
     case selfSigned(Bool)
     case sessionDelegate(NSURLSessionDelegate)
     case voipEnabled(Bool)
-=======
-    case ConnectParams([String: AnyObject])
-    case Cookies([NSHTTPCookie])
-    case DoubleEncodeUTF8(Bool)
-    case ExtraHeaders([String: String])
-    case ForceNew(Bool)
-    case ForcePolling(Bool)
-    case ForceWebsockets(Bool)
-    case HandleQueue(dispatch_queue_t)
-    case Log(Bool)
-    case Logger(SocketLogger)
-    case Nsp(String)
-    case Path(String)
-    case Reconnects(Bool)
-    case ReconnectAttempts(Int)
-    case ReconnectWait(Int)
-    case Secure(Bool)
-    case Security(SSLSecurity)
-    case SelfSigned(Bool)
-    case SessionDelegate(NSURLSessionDelegate)
-    case VoipEnabled(Bool)
->>>>>>> 6fd3294f
     
     public var description: String {
         let description: String
@@ -108,14 +86,10 @@
             description = "reconnectWait"
         case .secure:
             description = "secure"
-<<<<<<< HEAD
         case .selfSigned:
-=======
-        case .Security:
+            description = "selfSigned"
+        case .security:
             description = "security"
-        case .SelfSigned:
->>>>>>> 6fd3294f
-            description = "selfSigned"
         case .sessionDelegate:
             description = "sessionDelegate"
         case .voipEnabled:
@@ -133,7 +107,6 @@
         let value: AnyObject
         
         switch self {
-<<<<<<< HEAD
         case let .connectParams(params):
             value = params as AnyObject
         case let .cookies(cookies):
@@ -166,54 +139,14 @@
             value = wait as AnyObject
         case let .secure(secure):
             value = secure as AnyObject
+        case let .security(security):
+            value = security
         case let .selfSigned(signed):
             value = signed as AnyObject
         case let .sessionDelegate(delegate):
             value = delegate as AnyObject
         case let .voipEnabled(enabled):
             value = enabled as AnyObject
-=======
-        case let .ConnectParams(params):
-            value = params
-        case let .Cookies(cookies):
-            value = cookies
-        case let .DoubleEncodeUTF8(encode):
-            value = encode
-        case let .ExtraHeaders(headers):
-            value = headers
-        case let .ForceNew(force):
-            value = force
-        case let .ForcePolling(force):
-            value = force
-        case let .ForceWebsockets(force):
-            value = force
-        case let .HandleQueue(queue):
-            value = queue
-        case let .Log(log):
-            value = log
-        case let .Logger(logger):
-            value = logger
-        case let .Nsp(nsp):
-            value = nsp
-        case let .Path(path):
-            value = path
-        case let .Reconnects(reconnects):
-            value = reconnects
-        case let .ReconnectAttempts(attempts):
-            value = attempts
-        case let .ReconnectWait(wait):
-            value = wait
-        case let .Secure(secure):
-            value = secure
-        case let .Security(security):
-            value = security
-        case let .SelfSigned(signed):
-            value = signed
-        case let .SessionDelegate(delegate):
-            value = delegate
-        case let .VoipEnabled(enabled):
-            value = enabled
->>>>>>> 6fd3294f
         }
         
         return value
@@ -266,13 +199,9 @@
         case let ("reconnectWait", wait as Int):
             return .reconnectWait(wait)
         case let ("secure", secure as Bool):
-<<<<<<< HEAD
             return .secure(secure)
-=======
-            return .Secure(secure)
         case let ("security", security as SSLSecurity):
-            return .Security(security)
->>>>>>> 6fd3294f
+            return .security(security)
         case let ("selfSigned", selfSigned as Bool):
             return .selfSigned(selfSigned)
         case let ("sessionDelegate", delegate as NSURLSessionDelegate):
