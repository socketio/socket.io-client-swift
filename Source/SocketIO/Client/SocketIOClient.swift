//
//  SocketIOClient.swift
//  Socket.IO-Client-Swift
//
//  Created by Erik Little on 11/23/14.
//
//  Permission is hereby granted, free of charge, to any person obtaining a copy
//  of this software and associated documentation files (the "Software"), to deal
//  in the Software without restriction, including without limitation the rights
//  to use, copy, modify, merge, publish, distribute, sublicense, and/or sell
//  copies of the Software, and to permit persons to whom the Software is
//  furnished to do so, subject to the following conditions:
//
//  The above copyright notice and this permission notice shall be included in
//  all copies or substantial portions of the Software.
//
//  THE SOFTWARE IS PROVIDED "AS IS", WITHOUT WARRANTY OF ANY KIND, EXPRESS OR
//  IMPLIED, INCLUDING BUT NOT LIMITED TO THE WARRANTIES OF MERCHANTABILITY,
//  FITNESS FOR A PARTICULAR PURPOSE AND NONINFRINGEMENT. IN NO EVENT SHALL THE
//  AUTHORS OR COPYRIGHT HOLDERS BE LIABLE FOR ANY CLAIM, DAMAGES OR OTHER
//  LIABILITY, WHETHER IN AN ACTION OF CONTRACT, TORT OR OTHERWISE, ARISING FROM,
//  OUT OF OR IN CONNECTION WITH THE SOFTWARE OR THE USE OR OTHER DEALINGS IN
//  THE SOFTWARE.

import Dispatch
import Foundation

/// Represents a socket.io-client.
///
/// Clients are created through a `SocketManager`, which owns the `SocketEngineSpec` that controls the connection to the server.
///
/// For example:
///
/// ```swift
/// // Create a socket for the /swift namespace
/// let socket = manager.socket(forNamespace: "/swift")
///
/// // Add some handlers and connect
/// ```
///
/// **NOTE**: The client is not thread/queue safe, all interaction with the socket should be done on the `manager.handleQueue`
///
open class SocketIOClient : NSObject, SocketIOClientSpec {
    // MARK: Properties

    /// The namespace that this socket is currently connected to.
    ///
    /// **Must** start with a `/`.
    @objc
    public let nsp: String

    /// The session id of this client.
    @objc
    public var sid: String {
        guard let engine = manager?.engine else { return "" }

        return nsp == "/" ? engine.sid : "\(nsp)#\(engine.sid)"
    }

    /// A handler that will be called on any event.
    public private(set) var anyHandler: ((SocketAnyEvent) -> ())?

    /// The array of handlers for this socket.
    public private(set) var handlers = [SocketEventHandler]()

    /// The manager for this socket.
    @objc
    public private(set) weak var manager: SocketManagerSpec?

    /// A view into this socket where emits do not check for binary data.
    ///
    /// Usage:
    ///
    /// ```swift
    /// socket.rawEmitView.emit("myEvent", myObject)
    /// ```
    ///
    /// **NOTE**: It is not safe to hold on to this view beyond the life of the socket.
    @objc
    public private(set) lazy var rawEmitView = SocketRawView(socket: self)

    /// The status of this client.
    @objc
    public private(set) var status = SocketIOStatus.notConnected {
        didSet {
            handleClientEvent(.statusChange, data: [status])
        }
    }

    let ackHandlers = SocketAckManager()

    private let ackSemaphore = DispatchSemaphore(value: 1)
    private(set) var currentAck = -1

    private lazy var logType = "SocketIOClient{\(nsp)}"

    // MARK: Initializers

    /// Type safe way to create a new SocketIOClient. `opts` can be omitted.
    ///
    /// - parameter manager: The manager for this socket.
    /// - parameter nsp: The namespace of the socket.
    @objc
    public init(manager: SocketManagerSpec, nsp: String) {
        self.manager = manager
        self.nsp = nsp

        super.init()
    }

    deinit {
        DefaultSocketLogger.Logger.log("Client is being released", type: logType)
    }

    // MARK: Methods

    /// Connect to the server. The same as calling `connect(timeoutAfter:withHandler:)` with a timeout of 0.
    ///
    /// Only call after adding your event listeners, unless you know what you're doing.
    @objc
    open func connect() {
        connect(timeoutAfter: 0, withHandler: nil)
    }

    /// Connect to the server. If we aren't connected after `timeoutAfter` seconds, then `withHandler` is called.
    ///
    /// Only call after adding your event listeners, unless you know what you're doing.
    ///
    /// - parameter timeoutAfter: The number of seconds after which if we are not connected we assume the connection
    ///                           has failed. Pass 0 to never timeout.
    /// - parameter handler: The handler to call when the client fails to connect.
    @objc
    open func connect(timeoutAfter: Double, withHandler handler: (() -> ())?) {
        assert(timeoutAfter >= 0, "Invalid timeout: \(timeoutAfter)")

        guard let manager = self.manager, status != .connected else {
            DefaultSocketLogger.Logger.log("Tried connecting on an already connected socket", type: logType)
            return
        }

        status = .connecting

        joinNamespace()

        if manager.status == .connected && nsp == "/" {
            // We might not get a connect event for the default nsp, fire immediately
            didConnect(toNamespace: nsp)

            return
        }

        guard timeoutAfter != 0 else { return }

        manager.handleQueue.asyncAfter(deadline: DispatchTime.now() + timeoutAfter) {[weak self] in
            guard let this = self, this.status == .connecting || this.status == .notConnected else { return }

            this.status = .disconnected
            this.leaveNamespace()

            handler?()
        }
    }
<<<<<<< HEAD
    
    private func nextAck() -> Int {
        ackSemaphore.wait()
        defer { ackSemaphore.signal() }
=======

    func createOnAck(_ items: [Any], binary: Bool = true) -> OnAckCallback {
>>>>>>> 6ff403fa
        currentAck += 1
        return currentAck
    }

    private func createOnAck(_ items: [Any]) -> OnAckCallback {
        return OnAckCallback(ackNumber: nextAck(), items: items, socket: self)
    }

    /// Called when the client connects to a namespace. If the client was created with a namespace upfront,
    /// then this is only called when the client connects to that namespace.
    ///
    /// - parameter toNamespace: The namespace that was connected to.
    open func didConnect(toNamespace namespace: String) {
        guard status != .connected else { return }

        DefaultSocketLogger.Logger.log("Socket connected", type: logType)

        status = .connected

        handleClientEvent(.connect, data: [namespace])
    }

    /// Called when the client has disconnected from socket.io.
    ///
    /// - parameter reason: The reason for the disconnection.
    open func didDisconnect(reason: String) {
        guard status != .disconnected else { return }

        DefaultSocketLogger.Logger.log("Disconnected: \(reason)", type: logType)

        status = .disconnected

        handleClientEvent(.disconnect, data: [reason])
    }

    /// Disconnects the socket.
    ///
    /// This will cause the socket to leave the namespace it is associated to, as well as remove itself from the
    /// `manager`.
    @objc
    open func disconnect() {
        DefaultSocketLogger.Logger.log("Closing socket", type: logType)

        leaveNamespace()
    }

    /// Send an event to the server, with optional data items.
    ///
    /// If an error occurs trying to transform `items` into their socket representation, a `SocketClientEvent.error`
    /// will be emitted. The structure of the error data is `[eventName, items, theError]`
    ///
    /// - parameter event: The event to send.
    /// - parameter items: The items to send with this event. May be left out.
    open func emit(_ event: String, _ items: SocketData...) {
        do {
            try emit(event, with: items.map({ try $0.socketRepresentation() }))
        } catch let err {
            DefaultSocketLogger.Logger.error("Error creating socketRepresentation for emit: \(event), \(items)",
                                             type: logType)

            handleClientEvent(.error, data: [event, items, err])
        }
    }

    /// Same as emit, but meant for Objective-C
    ///
    /// - parameter event: The event to send.
    /// - parameter items: The items to send with this event. Send an empty array to send no data.
    @objc
    open func emit(_ event: String, with items: [Any]) {
        emit([event] + items)
    }

    /// Sends a message to the server, requesting an ack.
    ///
    /// **NOTE**: It is up to the server send an ack back, just calling this method does not mean the server will ack.
    /// Check that your server's api will ack the event being sent.
    ///
    /// If an error occurs trying to transform `items` into their socket representation, a `SocketClientEvent.error`
    /// will be emitted. The structure of the error data is `[eventName, items, theError]`
    ///
    /// Example:
    ///
    /// ```swift
    /// socket.emitWithAck("myEvent", 1).timingOut(after: 1) {data in
    ///     ...
    /// }
    /// ```
    ///
    /// - parameter event: The event to send.
    /// - parameter items: The items to send with this event. May be left out.
    /// - returns: An `OnAckCallback`. You must call the `timingOut(after:)` method before the event will be sent.
    open func emitWithAck(_ event: String, _ items: SocketData...) -> OnAckCallback {
        do {
            return emitWithAck(event, with: try items.map({ try $0.socketRepresentation() }))
        } catch let err {
            DefaultSocketLogger.Logger.error("Error creating socketRepresentation for emit: \(event), \(items)",
                                             type: logType)

            handleClientEvent(.error, data: [event, items, err])

            return OnAckCallback(ackNumber: -1, items: [], socket: self)
        }
    }

    /// Same as emitWithAck, but for Objective-C
    ///
    /// **NOTE**: It is up to the server send an ack back, just calling this method does not mean the server will ack.
    /// Check that your server's api will ack the event being sent.
    ///
    /// Example:
    ///
    /// ```swift
    /// socket.emitWithAck("myEvent", with: [1]).timingOut(after: 1) {data in
    ///     ...
    /// }
    /// ```
    ///
    /// - parameter event: The event to send.
    /// - parameter items: The items to send with this event. Use `[]` to send nothing.
    /// - returns: An `OnAckCallback`. You must call the `timingOut(after:)` method before the event will be sent.
    @objc
    open func emitWithAck(_ event: String, with items: [Any]) -> OnAckCallback {
        return createOnAck([event] + items)
    }

    func emit(_ data: [Any], ack: Int? = nil, binary: Bool = true, isAck: Bool = false) {
        guard status == .connected else {
            handleClientEvent(.error, data: ["Tried emitting when not connected"])
            return
        }

        let packet = SocketPacket.packetFromEmit(data, id: ack ?? -1, nsp: nsp, ack: isAck, checkForBinary: binary)
        let str = packet.packetString

        DefaultSocketLogger.Logger.log("Emitting: \(str), Ack: \(isAck)", type: logType)

        manager?.engine?.send(str, withData: packet.binary)
    }

    /// Call when you wish to tell the server that you've received the event for `ack`.
    ///
    /// **You shouldn't need to call this directly.** Instead use an `SocketAckEmitter` that comes in an event callback.
    ///
    /// - parameter ack: The ack number.
    /// - parameter with: The data for this ack.
    open func emitAck(_ ack: Int, with items: [Any]) {
        emit(items, ack: ack, binary: true, isAck: true)
    }

    /// Called when socket.io has acked one of our emits. Causes the corresponding ack callback to be called.
    ///
    /// - parameter ack: The number for this ack.
    /// - parameter data: The data sent back with this ack.
    @objc
    open func handleAck(_ ack: Int, data: [Any]) {
        guard status == .connected else { return }

        DefaultSocketLogger.Logger.log("Handling ack: \(ack) with data: \(data)", type: logType)

        ackHandlers.executeAck(ack, with: data)
    }

    /// Called on socket.io specific events.
    ///
    /// - parameter event: The `SocketClientEvent`.
    /// - parameter data: The data for this event.
    open func handleClientEvent(_ event: SocketClientEvent, data: [Any]) {
        handleEvent(event.rawValue, data: data, isInternalMessage: true)
    }

    /// Called when we get an event from socket.io.
    ///
    /// - parameter event: The name of the event.
    /// - parameter data: The data that was sent with this event.
    /// - parameter isInternalMessage: Whether this event was sent internally. If `true` it is always sent to handlers.
    /// - parameter ack: If > 0 then this event expects to get an ack back from the client.
    @objc
    open func handleEvent(_ event: String, data: [Any], isInternalMessage: Bool, withAck ack: Int = -1) {
        guard status == .connected || isInternalMessage else { return }

        DefaultSocketLogger.Logger.log("Handling event: \(event) with data: \(data)", type: logType)

        anyHandler?(SocketAnyEvent(event: event, items: data))

        for handler in handlers where handler.event == event {
            handler.executeCallback(with: data, withAck: ack, withSocket: self)
        }
    }

    /// Causes a client to handle a socket.io packet. The namespace for the packet must match the namespace of the
    /// socket.
    ///
    /// - parameter packet: The packet to handle.
    open func handlePacket(_ packet: SocketPacket) {
        guard packet.nsp == nsp else { return }

        switch packet.type {
        case .event, .binaryEvent:
            handleEvent(packet.event, data: packet.args, isInternalMessage: false, withAck: packet.id)
        case .ack, .binaryAck:
            handleAck(packet.id, data: packet.data)
        case .connect:
            didConnect(toNamespace: nsp)
        case .disconnect:
            didDisconnect(reason: "Got Disconnect")
        case .error:
            handleEvent("error", data: packet.data, isInternalMessage: true, withAck: packet.id)
        }
    }

    /// Call when you wish to leave a namespace and disconnect this socket.
    @objc
    open func leaveNamespace() {
        manager?.disconnectSocket(self)
    }

    /// Joins `nsp`.
    @objc
    open func joinNamespace() {
        DefaultSocketLogger.Logger.log("Joining namespace \(nsp)", type: logType)

        manager?.connectSocket(self)
    }

    /// Removes handler(s) for a client event.
    ///
    /// If you wish to remove a client event handler, call the `off(id:)` with the UUID received from its `on` call.
    ///
    /// - parameter clientEvent: The event to remove handlers for.
    open func off(clientEvent event: SocketClientEvent) {
        off(event.rawValue)
    }

    /// Removes handler(s) based on an event name.
    ///
    /// If you wish to remove a specific event, call the `off(id:)` with the UUID received from its `on` call.
    ///
    /// - parameter event: The event to remove handlers for.
    @objc
    open func off(_ event: String) {
        DefaultSocketLogger.Logger.log("Removing handler for event: \(event)", type: logType)

        handlers = handlers.filter({ $0.event != event })
    }

    /// Removes a handler with the specified UUID gotten from an `on` or `once`
    ///
    /// If you want to remove all events for an event, call the off `off(_:)` method with the event name.
    ///
    /// - parameter id: The UUID of the handler you wish to remove.
    @objc
    open func off(id: UUID) {
        DefaultSocketLogger.Logger.log("Removing handler with id: \(id)", type: logType)

        handlers = handlers.filter({ $0.id != id })
    }

    /// Adds a handler for an event.
    ///
    /// - parameter event: The event name for this handler.
    /// - parameter callback: The callback that will execute when this event is received.
    /// - returns: A unique id for the handler that can be used to remove it.
    @objc
    @discardableResult
    open func on(_ event: String, callback: @escaping NormalCallback) -> UUID {
        DefaultSocketLogger.Logger.log("Adding handler for event: \(event)", type: logType)

        let handler = SocketEventHandler(event: event, id: UUID(), callback: callback)
        handlers.append(handler)

        return handler.id
    }

    /// Adds a handler for a client event.
    ///
    /// Example:
    ///
    /// ```swift
    /// socket.on(clientEvent: .connect) {data, ack in
    ///     ...
    /// }
    /// ```
    ///
    /// - parameter event: The event for this handler.
    /// - parameter callback: The callback that will execute when this event is received.
    /// - returns: A unique id for the handler that can be used to remove it.
    @discardableResult
    open func on(clientEvent event: SocketClientEvent, callback: @escaping NormalCallback) -> UUID {
        return on(event.rawValue, callback: callback)
    }

    /// Adds a single-use handler for a client event.
    ///
    /// - parameter clientEvent: The event for this handler.
    /// - parameter callback: The callback that will execute when this event is received.
    /// - returns: A unique id for the handler that can be used to remove it.
    @discardableResult
    open func once(clientEvent event: SocketClientEvent, callback: @escaping NormalCallback) -> UUID {
        return once(event.rawValue, callback: callback)
    }

    /// Adds a single-use handler for an event.
    ///
    /// - parameter event: The event name for this handler.
    /// - parameter callback: The callback that will execute when this event is received.
    /// - returns: A unique id for the handler that can be used to remove it.
    @objc
    @discardableResult
    open func once(_ event: String, callback: @escaping NormalCallback) -> UUID {
        DefaultSocketLogger.Logger.log("Adding once handler for event: \(event)", type: logType)

        let id = UUID()

        let handler = SocketEventHandler(event: event, id: id) {[weak self] data, ack in
            guard let this = self else { return }
            this.off(id: id)
            callback(data, ack)
        }

        handlers.append(handler)

        return handler.id
    }

    /// Adds a handler that will be called on every event.
    ///
    /// - parameter handler: The callback that will execute whenever an event is received.
    @objc
    open func onAny(_ handler: @escaping (SocketAnyEvent) -> ()) {
        anyHandler = handler
    }

    /// Tries to reconnect to the server.
    @objc
    @available(*, unavailable, message: "Call the manager's reconnect method")
    open func reconnect() { }

    /// Removes all handlers.
    ///
    /// Can be used after disconnecting to break any potential remaining retain cycles.
    @objc
    open func removeAllHandlers() {
        handlers.removeAll(keepingCapacity: false)
    }

    /// Puts the socket back into the connecting state.
    /// Called when the manager detects a broken connection, or when a manual reconnect is triggered.
    ///
    /// - parameter reason: The reason this socket is reconnecting.
    @objc
    open func setReconnecting(reason: String) {
        status = .connecting

        handleClientEvent(.reconnect, data: [reason])
    }

    // Test properties

    var testHandlers: [SocketEventHandler] {
        return handlers
    }

    func setTestable() {
        status = .connected
    }

    func setTestStatus(_ status: SocketIOStatus) {
        self.status = status
    }

    func emitTest(event: String, _ data: Any...) {
        emit([event] + data)
    }
}<|MERGE_RESOLUTION|>--- conflicted
+++ resolved
@@ -160,20 +160,15 @@
             handler?()
         }
     }
-<<<<<<< HEAD
     
     private func nextAck() -> Int {
         ackSemaphore.wait()
         defer { ackSemaphore.signal() }
-=======
-
-    func createOnAck(_ items: [Any], binary: Bool = true) -> OnAckCallback {
->>>>>>> 6ff403fa
         currentAck += 1
         return currentAck
     }
 
-    private func createOnAck(_ items: [Any]) -> OnAckCallback {
+    func createOnAck(_ items: [Any], binary: Bool = true) -> OnAckCallback {
         return OnAckCallback(ackNumber: nextAck(), items: items, socket: self)
     }
 
