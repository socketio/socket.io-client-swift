--- conflicted
+++ resolved
@@ -1,11 +1,7 @@
 Pod::Spec.new do |s|
   s.name         = "Socket.IO-Client-Swift"
-<<<<<<< HEAD
   s.module_name  = "SocketIOClientSwift"
-  s.version      = "5.0.0"
-=======
   s.version      = "5.1.0"
->>>>>>> a9633510
   s.summary      = "Socket.IO-client for iOS and OS X"
   s.description  = <<-DESC
                    Socket.IO-client for iOS and OS X.
