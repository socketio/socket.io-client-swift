--- conflicted
+++ resolved
@@ -12,13 +12,8 @@
   s.author       = { "Erik" => "nuclear.ace@gmail.com" }
   s.ios.deployment_target = '8.0'
   s.osx.deployment_target = '10.10'
-<<<<<<< HEAD
-  s.source       = { :git => "https://github.com/socketio/socket.io-client-swift.git", :tag => 'v1.4.0' }
-  s.source_files  = "SocketIO/**/*.swift"
-=======
   s.source       = { :git => "https://github.com/socketio/socket.io-client-swift.git", :tag => 'v2.0.1' }
   s.source_files  = "SwiftIO/**/*.swift"
->>>>>>> 2a322ff5
   s.requires_arc = true
   # s.dependency 'Starscream', '~> 0.9' # currently this repo includes Starscream swift files
 end