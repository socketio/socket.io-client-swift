#Socket.IO-Client-Swift
Socket.IO-client for iOS/OS X.

##Example
```swift
let socket = SocketIOClient(socketURL: "localhost:8080")

socket.on("connect") {data, ack in
    println("socket connected")
}

socket.on("currentAmount") {data, ack in
    if let cur = data?[0] as? Double {
        socket.emitWithAck("canUpdate", cur)(timeout: 0) {data in
            socket.emit("update", ["amount": cur + 2.50])
        }

<<<<<<< HEAD
Installation
============
[![Carthage compatible](https://img.shields.io/badge/Carthage-compatible-4BC51D.svg?style=flat)](https://github.com/Carthage/Carthage)
=======
        ack?("Got your currentAmount", "dude")
    }
}
>>>>>>> 2a322ff5

// Connect
socket.connect()
```

##Objective-C Example
```objective-c
SocketIOClient* socket = [[SocketIOClient alloc] initWithSocketURL:@"localhost:8080" options:nil];

[socket on: @"connect" callback: ^(NSArray* data, void (^ack)(NSArray*)) {
    NSLog(@"connected");
    [socket emitObjc:@"echo" withItems:@[@"echo test"]];
    [socket emitWithAckObjc:@"ackack" withItems:@[@1]](10, ^(NSArray* data) {
        NSLog(@"Got ack");
    });
}];

[socket connect];

```

##Features
- Supports socket.io 1.0+
- Supports binary
- Supports Polling and WebSockets
- Supports TLS/SSL
- Can be used from Objective-C

##Installation
Manually (iOS 7+)
-----------------
1. Copy the SwiftIO folder into your Xcode project!

CocoaPods 0.36.0 or later (iOS 8+)
------------------
Create `Podfile` and add `pod 'Socket.IO-Client-Swift'`:

```ruby
source 'https://github.com/CocoaPods/Specs.git'
platform :ios, '8.0'
use_frameworks!

pod 'Socket.IO-Client-Swift', '~> 1.3.2' # Or latest version
```

Install pods:

```
$ pod install
```

Import in your swift file:

```swift
import Socket_IO_Client_Swift
```

<<<<<<< HEAD
Carthage
--------------
Add this line to your Cartfile
```
github "SocketIO/Socket.IO-client-swift" >= 1.4.2
```

In your project directory
```bash
$ carthage update
```

Add the `SocketIO.framework` from Carthage/Build/iOS or Carthage/Build/OSX to your project

API
===
=======
##API
>>>>>>> 2a322ff5
Constructors
-----------
`init(socketURL: String, opts:NSDictionary? = nil)` - Constructs a new client for the given URL. opts can be omitted (will use default values)

`convenience init(socketURL: String, options:NSDictionary?)` - Same as above, but meant for Objective-C. See Objective-C Example.

Options
-------
- `reconnects: Bool` Default is `true`
- `reconnectAttempts: Int` Default is `-1` (infinite tries)
- `reconnectWait: Int` Default is `10`
- `forcePolling: Bool` Default is `false`. `true` forces the client to use xhr-polling.
- `forceWebsockets: Bool` Default is `false`. `true` forces the client to use WebSockets.
- `nsp: String` Default is `"/"`
- `cookies: [NSHTTPCookie]?` An array of NSHTTPCookies. Passed during the handshake. Default is nil.

Methods
-------
1. `on(name:String, callback:((data:NSArray?, ack:AckEmitter?) -> Void))` - Adds a handler for an event. Items are passed by an array. `ack` can be used to send an ack when one is requested. See example.
2. `onAny(callback:((event:String, items:AnyObject?)) -> Void)` - Adds a handler for all events. It will be called on any received event.
3. `emit(event:String, _ items:AnyObject...)` - Sends a message. Can send multiple items.
4. `emitObjc(event:String, withItems items:[AnyObject])` - `emit` for Objective-C
5. `emitWithAck(event:String, _ items:AnyObject...) -> (timeout:UInt64, callback:(NSArray?) -> Void) -> Void` - Sends a message that requests an acknowledgement from the server. Returns a function which you can use to add a handler. See example. Note: The message is not sent until you call the returned function.
6. `emitWithAckObjc(event:String, withItems items:[AnyObject]) -> (UInt64, (NSArray?) -> Void) -> Void` - `emitWithAck` for Objective-C. Note: The message is not sent until you call the returned function.
7. `connect()` - Establishes a connection to the server. A "connect" event is fired upon successful connection.
8. `connectWithParams(params:[String: AnyObject])` - Establishes a connection to the server passing the specified params. A "connect" event is fired upon successful connection.
9. `close(#fast:Bool)` - Closes the socket. Once a socket is closed it should not be reopened. Pass true to fast if you're closing from a background task.

Events
------
1. `connect` - Emitted when on a successful connection.
2. `disconnect` - Emitted when the connection is closed.
3. `error` - Emitted on an error.
4. `reconnect` - Emitted when the connection is starting to reconnect.
5. `reconnectAttempt` - Emitted when attempting to reconnect.

##Detailed Example
A more detailed example can be found [here](https://github.com/nuclearace/socket.io-client-swift-example)

##License
MIT<|MERGE_RESOLUTION|>--- conflicted
+++ resolved
@@ -15,15 +15,9 @@
             socket.emit("update", ["amount": cur + 2.50])
         }
 
-<<<<<<< HEAD
-Installation
-============
-[![Carthage compatible](https://img.shields.io/badge/Carthage-compatible-4BC51D.svg?style=flat)](https://github.com/Carthage/Carthage)
-=======
         ack?("Got your currentAmount", "dude")
     }
 }
->>>>>>> 2a322ff5
 
 // Connect
 socket.connect()
@@ -81,26 +75,7 @@
 import Socket_IO_Client_Swift
 ```
 
-<<<<<<< HEAD
-Carthage
---------------
-Add this line to your Cartfile
-```
-github "SocketIO/Socket.IO-client-swift" >= 1.4.2
-```
-
-In your project directory
-```bash
-$ carthage update
-```
-
-Add the `SocketIO.framework` from Carthage/Build/iOS or Carthage/Build/OSX to your project
-
-API
-===
-=======
 ##API
->>>>>>> 2a322ff5
 Constructors
 -----------
 `init(socketURL: String, opts:NSDictionary? = nil)` - Constructs a new client for the given URL. opts can be omitted (will use default values)
