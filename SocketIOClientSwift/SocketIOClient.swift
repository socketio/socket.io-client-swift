//
//  SocketIOClient.swift
//  Socket.IO-Swift
//
//  Created by Erik Little on 11/23/14.
//
//  Permission is hereby granted, free of charge, to any person obtaining a copy
//  of this software and associated documentation files (the "Software"), to deal
//  in the Software without restriction, including without limitation the rights
//  to use, copy, modify, merge, publish, distribute, sublicense, and/or sell
//  copies of the Software, and to permit persons to whom the Software is
//  furnished to do so, subject to the following conditions:
//
//  The above copyright notice and this permission notice shall be included in
//  all copies or substantial portions of the Software.
//
//  THE SOFTWARE IS PROVIDED "AS IS", WITHOUT WARRANTY OF ANY KIND, EXPRESS OR
//  IMPLIED, INCLUDING BUT NOT LIMITED TO THE WARRANTIES OF MERCHANTABILITY,
//  FITNESS FOR A PARTICULAR PURPOSE AND NONINFRINGEMENT. IN NO EVENT SHALL THE
//  AUTHORS OR COPYRIGHT HOLDERS BE LIABLE FOR ANY CLAIM, DAMAGES OR OTHER
//  LIABILITY, WHETHER IN AN ACTION OF CONTRACT, TORT OR OTHERWISE, ARISING FROM,
//  OUT OF OR IN CONNECTION WITH THE SOFTWARE OR THE USE OR OTHER DEALINGS IN
//  THE SOFTWARE.

import Foundation

public final class SocketIOClient: NSObject, SocketEngineClient, SocketLogClient {
    private var anyHandler:((SocketAnyEvent) -> Void)?
    private var _closed = false
    private var _connected = false
    private var _connecting = false
    private var currentReconnectAttempt = 0
    private var handlers = ContiguousArray<SocketEventHandler>()
    private var connectParams: [String: AnyObject]?
    private var _secure = false
    private var _reconnecting = false
    private var reconnectTimer: NSTimer?
    
    let reconnectAttempts: Int!
    let logType = "SocketClient"
    var ackHandlers = SocketAckManager()
    var currentAck = -1
    var log = false
    var waitingData = [SocketPacket]()
<<<<<<< HEAD
    var sessionDelegate:NSURLSessionDelegate?
=======
>>>>>>> dd71d495
    
    public let socketURL: String
    public let handleAckQueue = dispatch_queue_create("handleAckQueue", DISPATCH_QUEUE_SERIAL)
    public let handleQueue = dispatch_queue_create("handleQueue", DISPATCH_QUEUE_SERIAL)
    public let emitQueue = dispatch_queue_create("emitQueue", DISPATCH_QUEUE_SERIAL)
    public var closed: Bool {
        return _closed
    }
    public var connected: Bool {
        return _connected
    }
    public var connecting: Bool {
        return _connecting
    }
    public var engine:SocketEngine?
    public var nsp = "/"
    public var opts: [String: AnyObject]?
    public var reconnects = true
    public var reconnecting: Bool {
        return _reconnecting
    }
    public var reconnectWait = 10
    public var secure: Bool {
        return _secure
    }
    public var sid: String? {
        return engine?.sid
    }
    
    /**
    Create a new SocketIOClient. opts can be omitted
    */
    public init(var socketURL: String, opts: [String: AnyObject]? = nil) {
        if socketURL["https://"].matches().count != 0 {
            self._secure = true
        }
        
        socketURL = socketURL["http://"] ~= ""
        socketURL = socketURL["https://"] ~= ""
        
        self.socketURL = socketURL
        self.opts = opts
        
        if let connectParams = opts?["connectParams"] as? [String: AnyObject] {
            self.connectParams = connectParams
        }
        
        if let log = opts?["log"] as? Bool {
            self.log = log
        }
        
        if let nsp = opts?["nsp"] as? String {
            self.nsp = nsp
        }
        
        if let reconnects = opts?["reconnects"] as? Bool {
            self.reconnects = reconnects
        }
        
        if let reconnectAttempts = opts?["reconnectAttempts"] as? Int {
            self.reconnectAttempts = reconnectAttempts
        } else {
            self.reconnectAttempts = -1
        }
        
        if let reconnectWait = opts?["reconnectWait"] as? Int {
            self.reconnectWait = abs(reconnectWait)
        }
        
        super.init()
    }
    
    deinit {
        SocketLogger.log("Client is being deinit", client: self)
        engine?.close(fast: true)
    }
    
    private func addEngine() {
        SocketLogger.log("Adding engine", client: self)
        
        engine = SocketEngine(client: self, opts: opts)
    }
    
    private func clearReconnectTimer() {
        reconnectTimer?.invalidate()
        reconnectTimer = nil
    }
    
    /**
    Closes the socket. Only reopen the same socket if you know what you're doing.
    Will turn off automatic reconnects.
    Pass true to fast if you're closing from a background task
    */
<<<<<<< HEAD
    public func close(fast fast:Bool) {
=======
    public func close(fast fast: Bool) {
>>>>>>> dd71d495
        SocketLogger.log("Closing socket", client: self)
        
        reconnects = false
        _connecting = false
        _connected = false
        _reconnecting = false
        engine?.close(fast: fast)
        engine = nil
    }
    
    /**
    Connect to the server.
    */
    public func connect() {
        connect(timeoutAfter: 0, withTimeoutHandler: nil)
    }
    
    /**
    Connect to the server. If we aren't connected after timeoutAfter, call handler
    */
<<<<<<< HEAD
    public func connect(timeoutAfter timeoutAfter:Int, withTimeoutHandler handler:(() -> Void)?) {
=======
    public func connect(timeoutAfter timeoutAfter: Int, withTimeoutHandler handler: (() -> Void)?) {
>>>>>>> dd71d495
        if closed {
            SocketLogger.log("Warning! This socket was previously closed. This might be dangerous!", client: self)
            _closed = false
        } else if connected {
            return
        }
        
        _connecting = true
        addEngine()
        engine?.open(connectParams)
        
        if timeoutAfter == 0 {
            return
        }
        
        let time = dispatch_time(DISPATCH_TIME_NOW, Int64(timeoutAfter) * Int64(NSEC_PER_SEC))
        
        dispatch_after(time, dispatch_get_main_queue()) {[weak self] in
            if let this = self where !this.connected {
                this._closed = true
                this._connecting = false
                this.engine?.close(fast: true)
                
                handler?()
            }
        }
    }
    
    private func createOnAck(event: String, items: [AnyObject]) -> OnAckCallback {
        return {[weak self, ack = ++currentAck] timeout, callback in
            if let this = self {
                this.ackHandlers.addAck(ack, callback: callback)
                
                dispatch_async(this.emitQueue) {[weak this] in
                    this?._emit(event, items, ack: ack)
                }
                
                if timeout != 0 {
                    let time = dispatch_time(DISPATCH_TIME_NOW, Int64(timeout * NSEC_PER_SEC))
                    
                    dispatch_after(time, dispatch_get_main_queue()) {[weak this] in
                        this?.ackHandlers.timeoutAck(ack)
                    }
                }
            }
        }
    }
    
    func didConnect() {
        SocketLogger.log("Socket connected", client: self)
        
        _closed = false
        _connected = true
        _connecting = false
        _reconnecting = false
        currentReconnectAttempt = 0
        clearReconnectTimer()
        
        // Don't handle as internal because something crazy could happen where
        // we disconnect before it's handled
        handleEvent("connect", data: nil, isInternalMessage: false)
    }
    
    func didDisconnect(reason: String) {
        if closed {
            return
        }
        
        SocketLogger.log("Disconnected: %@", client: self, args: reason)
        
        _closed = true
        _connected = false
        reconnects = false
        _connecting = false
        _reconnecting = false
        
        // Make sure the engine is actually dead.
        engine?.close(fast: true)
        handleEvent("disconnect", data: [reason], isInternalMessage: true)
    }
    
    /// error
    public func didError(reason: AnyObject) {
        SocketLogger.err("%@", client: self, args: reason)
        
        handleEvent("error", data: reason as? [AnyObject] ?? [reason],
            isInternalMessage: true)
    }
    
    /**
    Same as close
    */
<<<<<<< HEAD
    public func disconnect(fast fast:Bool) {
=======
    public func disconnect(fast fast: Bool) {
>>>>>>> dd71d495
        close(fast: fast)
    }
    
    /**
    Send a message to the server
    */
    public func emit(event:String, _ items: AnyObject...) {
        if !connected {
            return
        }
        
        dispatch_async(emitQueue) {[weak self] in
            self?._emit(event, items)
        }
    }
    
    /**
    Same as emit, but meant for Objective-C
    */
    public func emit(event: String, withItems items: [AnyObject]) {
        if !connected {
            return
        }
        
        dispatch_async(emitQueue) {[weak self] in
            self?._emit(event, items)
        }
    }
    
    /**
    Sends a message to the server, requesting an ack. Use the onAck method of SocketAckHandler to add
    an ack.
    */
    public func emitWithAck(event: String, _ items: AnyObject...) -> OnAckCallback {
        if !connected {
            return createOnAck(event, items: items)
        }
        
        return createOnAck(event, items: items)
    }
    
    /**
    Same as emitWithAck, but for Objective-C
    */
    public func emitWithAck(event: String, withItems items: [AnyObject]) -> OnAckCallback {
        if !connected {
            return createOnAck(event, items: items)
        }
        
        return createOnAck(event, items: items)
    }
    
    private func _emit(event: String, _ args: [AnyObject], ack: Int? = nil) {
        if !connected {
            return
        }
        
        let packet = SocketPacket.packetFromEmitWithData(args, id: ack ?? -1, nsp: nsp)
        let str = packet.createMessageForEvent(event)
        
        SocketLogger.log("Emitting: %@", client: self, args: str)
        
        if packet.type == SocketPacket.PacketType.BINARY_EVENT {
            engine?.send(str, withData: packet.binary)
        } else {
            engine?.send(str, withData: nil)
        }
    }
    
    // If the server wants to know that the client received data
    func emitAck(ack: Int, withData args: [AnyObject]) {
        dispatch_async(emitQueue) {[weak self] in
            if let this = self where this.connected {
                let packet = SocketPacket.packetFromEmitAckWithData(args, id: ack ?? -1, nsp: this.nsp)
                let str = packet.createAck()
                
                SocketLogger.log("Emitting Ack: %@", client: this, args: str)
                
                if packet.type == SocketPacket.PacketType.BINARY_ACK {
                    this.engine?.send(str, withData: packet.binary)
                } else {
                    this.engine?.send(str, withData: nil)
                }
                
            }
        }
    }
    
    public func engineDidClose(reason: String) {
        _connected = false
        _connecting = false
        
        if closed || !reconnects {
            didDisconnect(reason)
        } else if !reconnecting {
            handleEvent("reconnect", data: [reason], isInternalMessage: true)
            tryReconnect()
        }
    }
    
    // Called when the socket gets an ack for something it sent
    func handleAck(ack: Int, data: AnyObject?) {
        SocketLogger.log("Handling ack: %@ with data: %@", client: self,
            args: ack, data ?? "")
        
        ackHandlers.executeAck(ack,
            items: (data as? [AnyObject]?) ?? (data != nil ? [data!] : nil))
    }
    
    /**
    Causes an event to be handled. Only use if you know what you're doing.
    */
    public func handleEvent(event: String, data: [AnyObject]?, isInternalMessage: Bool = false,
        wantsAck ack: Int? = nil) {
            // println("Should do event: \(event) with data: \(data)")
            if !connected && !isInternalMessage {
                return
            }
            
            SocketLogger.log("Handling event: %@ with data: %@", client: self,
                args: event, data ?? "")
            
            if anyHandler != nil {
                dispatch_async(dispatch_get_main_queue()) {[weak self] in
                    self?.anyHandler?(SocketAnyEvent(event: event, items: data))
                }
            }
            
            for handler in handlers where handler.event == event {
                if ack != nil {
                    handler.executeCallback(data, withAck: ack!, withSocket: self)
                } else {
                    handler.executeCallback(data)
                }
            }
    }
    
    /**
    Leaves nsp and goes back to /
    */
    public func leaveNamespace() {
        if nsp != "/" {
            engine?.send("1\(nsp)", withData: nil)
            nsp = "/"
        }
    }
    
    /**
    Joins nsp if it is not /
    */
    public func joinNamespace() {
        SocketLogger.log("Joining namespace", client: self)
        
        if nsp != "/" {
            engine?.send("0\(nsp)", withData: nil)
        }
    }
    
    /**
    Removes handler(s)
    */
    public func off(event: String) {
        SocketLogger.log("Removing handler for event: %@", client: self, args: event)
        
        handlers = ContiguousArray(handlers.filter {!($0.event == event)})
    }
    
    /**
    Adds a handler for an event.
    */
    public func on(event: String, callback: NormalCallback) {
        SocketLogger.log("Adding handler for event: %@", client: self, args: event)
        
        let handler = SocketEventHandler(event: event, callback: callback)
        handlers.append(handler)
    }
    
    public func onObjectiveC(event: String, callback: NormalCallbackObjectiveC) {
        SocketLogger.log("Adding handler for event: %@", client: self, args: event)
        
        let handler = SocketEventHandler(event: event, callback: callback)
        handlers.append(handler)
    }

	/**
	Removes all handlers.
	Can be used after disconnecting to break any potential remaining retain cycles.
	*/
	public func removeAllHandlers() {
		handlers.removeAll(keepCapacity: false)
	}
    
    /**
    Adds a handler that will be called on every event.
    */
    public func onAny(handler: (SocketAnyEvent) -> Void) {
        anyHandler = handler
    }
    
    /**
    Same as connect
    */
    public func open() {
        connect()
    }
    
    public func parseSocketMessage(msg: String) {
        SocketParser.parseSocketMessage(msg, socket: self)
    }
    
    public func parseBinaryData(data: NSData) {
        SocketParser.parseBinaryData(data, socket: self)
    }
    
    /**
    Trieds to reconnect to the server.
    */
    public func reconnect() {
        _connected = false
        _connecting = false
        _reconnecting = false
        
        engine?.stopPolling()
        tryReconnect()
    }
    
    @objc private func tryReconnect() {
        if reconnectAttempts != -1 && currentReconnectAttempt + 1 > reconnectAttempts || !reconnects {
            clearReconnectTimer()
            didDisconnect("Reconnect Failed")
            
            return
        } else if connected {
            _connecting = false
            _reconnecting = false
            return
        }
        
        if reconnectTimer == nil {
            SocketLogger.log("Starting reconnect", client: self)
            
            _reconnecting = true
            
            dispatch_async(dispatch_get_main_queue()) {[weak self] in
                if let this = self {
                    this.reconnectTimer = NSTimer.scheduledTimerWithTimeInterval(Double(this.reconnectWait),
                        target: this, selector: "tryReconnect", userInfo: nil, repeats: true)
                }
            }
        }
        
        SocketLogger.log("Trying to reconnect", client: self)
        handleEvent("reconnectAttempt", data: [reconnectAttempts - currentReconnectAttempt],
            isInternalMessage: true)
        
        currentReconnectAttempt++
        connect()
    }
}<|MERGE_RESOLUTION|>--- conflicted
+++ resolved
@@ -42,10 +42,6 @@
     var currentAck = -1
     var log = false
     var waitingData = [SocketPacket]()
-<<<<<<< HEAD
-    var sessionDelegate:NSURLSessionDelegate?
-=======
->>>>>>> dd71d495
     
     public let socketURL: String
     public let handleAckQueue = dispatch_queue_create("handleAckQueue", DISPATCH_QUEUE_SERIAL)
@@ -139,11 +135,7 @@
     Will turn off automatic reconnects.
     Pass true to fast if you're closing from a background task
     */
-<<<<<<< HEAD
-    public func close(fast fast:Bool) {
-=======
     public func close(fast fast: Bool) {
->>>>>>> dd71d495
         SocketLogger.log("Closing socket", client: self)
         
         reconnects = false
@@ -164,11 +156,7 @@
     /**
     Connect to the server. If we aren't connected after timeoutAfter, call handler
     */
-<<<<<<< HEAD
-    public func connect(timeoutAfter timeoutAfter:Int, withTimeoutHandler handler:(() -> Void)?) {
-=======
     public func connect(timeoutAfter timeoutAfter: Int, withTimeoutHandler handler: (() -> Void)?) {
->>>>>>> dd71d495
         if closed {
             SocketLogger.log("Warning! This socket was previously closed. This might be dangerous!", client: self)
             _closed = false
@@ -261,11 +249,7 @@
     /**
     Same as close
     */
-<<<<<<< HEAD
-    public func disconnect(fast fast:Bool) {
-=======
     public func disconnect(fast fast: Bool) {
->>>>>>> dd71d495
         close(fast: fast)
     }
     
