--- conflicted
+++ resolved
@@ -237,9 +237,6 @@
             let headers = NSHTTPCookie.requestHeaderFieldsWithCookies(cookies!)
             req.allHTTPHeaderFields = headers
         }
-<<<<<<< HEAD
-
-=======
         
         if extraHeaders != nil {
             for (headerName, value) in extraHeaders! {
@@ -247,7 +244,6 @@
             }
         }
         
->>>>>>> 84689715
         doRequest(req)
     }
 
@@ -495,17 +491,13 @@
             let headers = NSHTTPCookie.requestHeaderFieldsWithCookies(cookies!)
             reqPolling.allHTTPHeaderFields = headers
         }
-<<<<<<< HEAD
-
-=======
-        
+ 
         if extraHeaders != nil {
             for (headerName, value) in extraHeaders! {
                 reqPolling.setValue(value, forHTTPHeaderField: headerName)
             }
         }
         
->>>>>>> 84689715
         doRequest(reqPolling)
     }
 
