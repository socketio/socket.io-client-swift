--- conflicted
+++ resolved
@@ -32,11 +32,7 @@
 final class SocketLogger {
     private static let printQueue = dispatch_queue_create("printQueue", DISPATCH_QUEUE_SERIAL)
     
-<<<<<<< HEAD
-    private static func toCVArgType(item:AnyObject) -> CVarArgType {
-=======
     private static func toCVArgType(item: AnyObject) -> CVarArgType {
->>>>>>> dd71d495
         return String(item)
     }
     
