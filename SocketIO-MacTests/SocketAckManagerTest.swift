//
//  SocketAckManagerTest.swift
//  Socket.IO-Client-Swift
//
//  Created by Lukas Schmidt on 04.09.15.
//
//

import XCTest
@testable import SocketIOClientSwift

class SocketAckManagerTest: XCTestCase {
    var ackManager = SocketAckManager()

    func testAddAcks() {
        let callbackExpection = self.expectation(description: "callbackExpection")
        let itemsArray = ["Hi", "ho"]
        func callback(_ items: [AnyObject]) {
            callbackExpection.fulfill()
        }
        ackManager.addAck(1, callback: callback)
<<<<<<< HEAD
        ackManager.executeAck(1, with: itemsArray, onQueue: DispatchQueue.main)
        waitForExpectations(timeout: 3.0, handler: nil)
        
=======
        ackManager.executeAck(1, items: itemsArray, onQueue: dispatch_get_main_queue())
        waitForExpectationsWithTimeout(3.0, handler: nil)

>>>>>>> f15a6dc4
    }
}<|MERGE_RESOLUTION|>--- conflicted
+++ resolved
@@ -19,14 +19,8 @@
             callbackExpection.fulfill()
         }
         ackManager.addAck(1, callback: callback)
-<<<<<<< HEAD
         ackManager.executeAck(1, with: itemsArray, onQueue: DispatchQueue.main)
+        
         waitForExpectations(timeout: 3.0, handler: nil)
-        
-=======
-        ackManager.executeAck(1, items: itemsArray, onQueue: dispatch_get_main_queue())
-        waitForExpectationsWithTimeout(3.0, handler: nil)
-
->>>>>>> f15a6dc4
     }
 }