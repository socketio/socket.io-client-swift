//
//  SocketPacket.swift
//  Socket.IO-Swift
//
//  Created by Erik Little on 1/18/15.
//
//  Permission is hereby granted, free of charge, to any person obtaining a copy
//  of this software and associated documentation files (the "Software"), to deal
//  in the Software without restriction, including without limitation the rights
//  to use, copy, modify, merge, publish, distribute, sublicense, and/or sell
//  copies of the Software, and to permit persons to whom the Software is
//  furnished to do so, subject to the following conditions:
//
//  The above copyright notice and this permission notice shall be included in
//  all copies or substantial portions of the Software.
//
//  THE SOFTWARE IS PROVIDED "AS IS", WITHOUT WARRANTY OF ANY KIND, EXPRESS OR
//  IMPLIED, INCLUDING BUT NOT LIMITED TO THE WARRANTIES OF MERCHANTABILITY,
//  FITNESS FOR A PARTICULAR PURPOSE AND NONINFRINGEMENT. IN NO EVENT SHALL THE
//  AUTHORS OR COPYRIGHT HOLDERS BE LIABLE FOR ANY CLAIM, DAMAGES OR OTHER
//  LIABILITY, WHETHER IN AN ACTION OF CONTRACT, TORT OR OTHERWISE, ARISING FROM,
//  OUT OF OR IN CONNECTION WITH THE SOFTWARE OR THE USE OR OTHER DEALINGS IN
//  THE SOFTWARE.

import Foundation

enum SocketPacketType: Int {
    case CONNECT = 0
    case DISCONNECT = 1
    case EVENT = 2
    case ACK = 3
    case ERROR = 4
    case BINARY_EVENT = 5
    case BINARY_ACK = 6

    init(str:String) {
        if let int = str.toInt() {
            self = SocketPacketType(rawValue: int)!
        } else {
            self = SocketPacketType(rawValue: 4)!
        }
    }
}

class SocketPacket {
    var binary = ContiguousArray<NSData>()
    var currentPlace = 0
    var data:[AnyObject]?
    var id:Int?
    var justAck = false
    var nsp = ""
    var placeholders:Int?
    var type:SocketPacketType?

    init(type:SocketPacketType?, data:[AnyObject]? = nil, nsp:String = "",
        placeholders:Int? = nil, id:Int? = nil) {
            self.type = type
            self.data = data
            self.nsp = nsp
            self.placeholders = placeholders
            self.id = id
    }

    func getEvent() -> String {
        return data?.removeAtIndex(0) as! String
    }

    func addData(data:NSData) -> Bool {
        func checkDoEvent() -> Bool {
            if self.placeholders == self.currentPlace {
                return true
            } else {
                return false
            }
        }

        if checkDoEvent() {
            return true
        }

        self.binary.append(data)
        self.currentPlace++

        if checkDoEvent() {
            self.currentPlace = 0
            return true
        } else {
            return false
        }
    }

    func createMessageForEvent(event:String) -> String {
            var message:String
            var jsonSendError:NSError?

            if self.binary.count == 0 {
                self.type = SocketPacketType.EVENT

                if self.nsp == "/" {
                    if self.id == nil {
                        message = "2[\"\(event)\""
                    } else {
                        message = "2\(self.id!)[\"\(event)\""
                    }
                } else {
                    if self.id == nil {
                        message = "2/\(self.nsp),[\"\(event)\""
                    } else {
                        message = "2/\(self.nsp),\(self.id!)[\"\(event)\""
                    }
                }
            } else {
                self.type = SocketPacketType.BINARY_EVENT

                if self.nsp == "/" {
                    if self.id == nil {
                        message = "5\(self.binary.count)-[\"\(event)\""
                    } else {
                        message = "5\(self.binary.count)-\(self.id!)[\"\(event)\""
                    }
                } else {
                    if self.id == nil {
                        message = "5\(self.binary.count)-/\(self.nsp),[\"\(event)\""
                    } else {
                        message = "5\(self.binary.count)-/\(self.nsp),\(self.id!)[\"\(event)\""
                    }
                }
            }

            return self.completeMessage(message)
    }

    func createAck() -> String {
            var msg:String

            if self.binary.count == 0 {
                if nsp == "/" {
                    msg = "3\(self.id!)["
                } else {
                    msg = "3/\(self.nsp),\(self.id!)["
                }
            } else {
                if nsp == "/" {
                    msg = "6\(self.binary.count)-\(self.id!)["
                } else {
                    msg = "6\(self.binary.count)-/\(self.nsp),\(self.id!)["
                }
            }

            return self.completeMessage(msg, ack: true)
    }

    func completeMessage(var message:String, ack:Bool = false) -> String {
        var err:NSError?

        if self.data == nil || self.data!.count == 0 {
            return message + "]"
        } else if !ack {
            message += ","
        }

        for arg in self.data! {    
            if arg is NSDictionary || arg is [AnyObject] {
                let jsonSend = NSJSONSerialization.dataWithJSONObject(arg,
                    options: NSJSONWritingOptions(0), error: &err)
                let jsonString = NSString(data: jsonSend!, encoding: NSUTF8StringEncoding)

                message += jsonString! as String
                message += ","
                continue
            }

            if arg is String {
                message += "\"\(arg)\""
                message += ","
                continue
            }

            message += "\(arg)"
            message += ","
        }

        if message != "" {
            message.removeAtIndex(message.endIndex.predecessor())
        }

        return message + "]"
    }
<<<<<<< HEAD

    private func fillInArray(arr:NSArray) -> NSArray {
        var newArr = [AnyObject](count: arr.count, repeatedValue: 0)
        // println(arr)

        for i in 0..<arr.count {
            if let nest = arr[i] as? NSArray {
                newArr[i] = self.fillInArray(nest)
            } else if let dict = arr[i] as? NSDictionary {
                newArr[i] = self.fillInDict(dict)
            } else if let str = arr[i] as? String {
=======
    
    func fillInPlaceholders() {
        var newArr = NSMutableArray(array: self.data!)
        
        for i in 0..<self.data!.count {
            if let str = self.data?[i] as? String {
>>>>>>> 61ad14f2
                if let num = str["~~(\\d)"].groups() {
                    newArr[i] = self.binary[num[1].toInt()!]
                } else {
                    newArr[i] = str
                }
            } else if self.data?[i] is NSDictionary || self.data?[i] is NSArray {
                newArr[i] = self._fillInPlaceholders(self.data![i])
            }
        }
<<<<<<< HEAD

        return newArr
    }

    private func fillInDict(dict:NSDictionary) -> NSDictionary {
        var newDict = [String: AnyObject]()

        for (key, value) in dict {
            newDict[key as! String] = value

            // If the value is a string we need to check
            // if it is a placeholder for data
            if let str = value as? String {
                if let num = str["~~(\\d)"].groups() {
                    newDict[key as! String] = self.binary[num[1].toInt()!]
                } else {
                    newDict[key as! String] = str
                }
            } else if let nestDict = value as? NSDictionary {
                newDict[key as! String] = self.fillInDict(nestDict)
            } else if let arr = value as? NSArray {
                newDict[key as! String] = self.fillInArray(arr)
            }
        }

        return newDict
    }

    func fillInPlaceholders() {
        var newArr = [AnyObject](count: self.data!.count, repeatedValue: 0)

        for i in 0..<self.data!.count {
            if let str = self.data?[i] as? String {
                if let num = str["~~(\\d)"].groups() {
                    newArr[i] = self.binary[num[1].toInt()!]
                } else {
                    newArr[i] = str
                }
            } else if let arr = self.data?[i] as? NSArray {
                newArr[i] = self.fillInArray(arr)
            } else if let dict = self.data?[i] as? NSDictionary {
                newArr[i] = self.fillInDict(dict)
            } else {
                newArr[i] = self.data![i]
=======
        
        self.data = newArr
    }
    
    private func _fillInPlaceholders(data:AnyObject) -> AnyObject {
        if let str = data as? String {
            if let num = str["~~(\\d)"].groups() {
                return self.binary[num[1].toInt()!]
            } else {
                return str
            }
        } else if let dict = data as? NSDictionary {
            var newDict = NSMutableDictionary(dictionary: dict)
            
            for (key, value) in dict {
                newDict[key as NSCopying] = _fillInPlaceholders(value)
            }
            
            return newDict
        } else if let arr = data as? NSArray {
            var newArr = NSMutableArray(array: arr)
            
            for i in 0..<arr.count {
                newArr[i] = _fillInPlaceholders(arr[i])
>>>>>>> 61ad14f2
            }
            
            return newArr
        } else {
            return data
        }
<<<<<<< HEAD

        self.data = newArr
=======
>>>>>>> 61ad14f2
    }
}<|MERGE_RESOLUTION|>--- conflicted
+++ resolved
@@ -159,7 +159,7 @@
             message += ","
         }
 
-        for arg in self.data! {    
+        for arg in self.data! {
             if arg is NSDictionary || arg is [AnyObject] {
                 let jsonSend = NSJSONSerialization.dataWithJSONObject(arg,
                     options: NSJSONWritingOptions(0), error: &err)
@@ -186,66 +186,9 @@
 
         return message + "]"
     }
-<<<<<<< HEAD
-
-    private func fillInArray(arr:NSArray) -> NSArray {
-        var newArr = [AnyObject](count: arr.count, repeatedValue: 0)
-        // println(arr)
-
-        for i in 0..<arr.count {
-            if let nest = arr[i] as? NSArray {
-                newArr[i] = self.fillInArray(nest)
-            } else if let dict = arr[i] as? NSDictionary {
-                newArr[i] = self.fillInDict(dict)
-            } else if let str = arr[i] as? String {
-=======
-    
+
     func fillInPlaceholders() {
         var newArr = NSMutableArray(array: self.data!)
-        
-        for i in 0..<self.data!.count {
-            if let str = self.data?[i] as? String {
->>>>>>> 61ad14f2
-                if let num = str["~~(\\d)"].groups() {
-                    newArr[i] = self.binary[num[1].toInt()!]
-                } else {
-                    newArr[i] = str
-                }
-            } else if self.data?[i] is NSDictionary || self.data?[i] is NSArray {
-                newArr[i] = self._fillInPlaceholders(self.data![i])
-            }
-        }
-<<<<<<< HEAD
-
-        return newArr
-    }
-
-    private func fillInDict(dict:NSDictionary) -> NSDictionary {
-        var newDict = [String: AnyObject]()
-
-        for (key, value) in dict {
-            newDict[key as! String] = value
-
-            // If the value is a string we need to check
-            // if it is a placeholder for data
-            if let str = value as? String {
-                if let num = str["~~(\\d)"].groups() {
-                    newDict[key as! String] = self.binary[num[1].toInt()!]
-                } else {
-                    newDict[key as! String] = str
-                }
-            } else if let nestDict = value as? NSDictionary {
-                newDict[key as! String] = self.fillInDict(nestDict)
-            } else if let arr = value as? NSArray {
-                newDict[key as! String] = self.fillInArray(arr)
-            }
-        }
-
-        return newDict
-    }
-
-    func fillInPlaceholders() {
-        var newArr = [AnyObject](count: self.data!.count, repeatedValue: 0)
 
         for i in 0..<self.data!.count {
             if let str = self.data?[i] as? String {
@@ -254,17 +197,14 @@
                 } else {
                     newArr[i] = str
                 }
-            } else if let arr = self.data?[i] as? NSArray {
-                newArr[i] = self.fillInArray(arr)
-            } else if let dict = self.data?[i] as? NSDictionary {
-                newArr[i] = self.fillInDict(dict)
-            } else {
-                newArr[i] = self.data![i]
-=======
-        
+            } else if self.data?[i] is NSDictionary || self.data?[i] is NSArray {
+                newArr[i] = self._fillInPlaceholders(self.data![i])
+            }
+        }
+
         self.data = newArr
     }
-    
+
     private func _fillInPlaceholders(data:AnyObject) -> AnyObject {
         if let str = data as? String {
             if let num = str["~~(\\d)"].groups() {
@@ -274,28 +214,22 @@
             }
         } else if let dict = data as? NSDictionary {
             var newDict = NSMutableDictionary(dictionary: dict)
-            
+
             for (key, value) in dict {
-                newDict[key as NSCopying] = _fillInPlaceholders(value)
-            }
-            
+                newDict[key as! NSCopying] = _fillInPlaceholders(value)
+            }
+
             return newDict
         } else if let arr = data as? NSArray {
             var newArr = NSMutableArray(array: arr)
-            
+
             for i in 0..<arr.count {
                 newArr[i] = _fillInPlaceholders(arr[i])
->>>>>>> 61ad14f2
-            }
-            
+            }
+
             return newArr
         } else {
             return data
         }
-<<<<<<< HEAD
-
-        self.data = newArr
-=======
->>>>>>> 61ad14f2
     }
 }