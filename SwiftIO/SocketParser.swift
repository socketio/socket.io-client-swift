//
//  SocketParser.swift
//  Socket.IO-Swift
//
//  Permission is hereby granted, free of charge, to any person obtaining a copy
//  of this software and associated documentation files (the "Software"), to deal
//  in the Software without restriction, including without limitation the rights
//  to use, copy, modify, merge, publish, distribute, sublicense, and/or sell
//  copies of the Software, and to permit persons to whom the Software is
//  furnished to do so, subject to the following conditions:
//
//  The above copyright notice and this permission notice shall be included in
//  all copies or substantial portions of the Software.
//
//  THE SOFTWARE IS PROVIDED "AS IS", WITHOUT WARRANTY OF ANY KIND, EXPRESS OR
//  IMPLIED, INCLUDING BUT NOT LIMITED TO THE WARRANTIES OF MERCHANTABILITY,
//  FITNESS FOR A PARTICULAR PURPOSE AND NONINFRINGEMENT. IN NO EVENT SHALL THE
//  AUTHORS OR COPYRIGHT HOLDERS BE LIABLE FOR ANY CLAIM, DAMAGES OR OTHER
//  LIABILITY, WHETHER IN AN ACTION OF CONTRACT, TORT OR OTHERWISE, ARISING FROM,
//  OUT OF OR IN CONNECTION WITH THE SOFTWARE OR THE USE OR OTHER DEALINGS IN
//  THE SOFTWARE.

import Foundation

class SocketParser {
    // Parse an NSArray looking for binary data
    class func parseArray(arr:NSArray, var currentPlaceholder:Int) -> (NSArray, Bool, [NSData]) {
        var replacementArr = [AnyObject](count: arr.count, repeatedValue: 1)
        var hasBinary = false
        var arrayDatas = [NSData]()

        for g in 0..<arr.count {
            if arr[g] is NSData {
                hasBinary = true
                currentPlaceholder++
                let sendData = arr[g] as! NSData

                arrayDatas.append(sendData)
                replacementArr[g] = ["_placeholder": true,
                    "num": currentPlaceholder]
            } else if let dict = arr[g] as? NSDictionary {
                let (nestDict, hadBinary, dictArrs) = self.parseNSDictionary(dict,
                    currentPlaceholder: currentPlaceholder)

                if hadBinary {
                    hasBinary = true
                    currentPlaceholder += dictArrs.count
                    replacementArr[g] = nestDict
                    arrayDatas.extend(dictArrs)
                } else {
                    replacementArr[g] = dict
                }
            } else if let nestArr = arr[g] as? NSArray {
                // Recursive
                let (nested, hadBinary, nestDatas) = self.parseArray(nestArr,
                    currentPlaceholder: currentPlaceholder)

                if hadBinary {
                    hasBinary = true
                    currentPlaceholder += nestDatas.count
                    replacementArr[g] = nested
                    arrayDatas.extend(nestDatas)
                } else {
                    replacementArr[g] = arr[g]
                }
            } else {
                replacementArr[g] = arr[g]
            }
        }

        return (replacementArr, hasBinary, arrayDatas)
    }

    // Parses data for events
    class func parseData(data:String?) -> AnyObject? {
        if data == nil {
            return nil
        }

        var err:NSError?
        let stringData = data!.dataUsingEncoding(NSUTF8StringEncoding, allowLossyConversion: false)
        let parsed:AnyObject? = NSJSONSerialization.JSONObjectWithData(stringData!,
            options: NSJSONReadingOptions.AllowFragments, error: &err)

        if err != nil {
            // println(err)
            return nil
        }

        return parsed
    }

    class func parseEmitArgs(args:[AnyObject]) -> ([AnyObject], Bool, [NSData]) {
        var items = [AnyObject](count: args.count, repeatedValue: 1)
        var currentPlaceholder = -1
        var hasBinary = false
        var emitDatas = [NSData]()

        for i in 0..<args.count {
            if let dict = args[i] as? NSDictionary {
                // Check for binary data
                let (newDict, hadBinary, binaryDatas) = self.parseNSDictionary(dict,
                    currentPlaceholder: currentPlaceholder)
                if hadBinary {
                    currentPlaceholder += binaryDatas.count
                    emitDatas.extend(binaryDatas)
                    hasBinary = true
                    items[i] = newDict
                } else {
                    items[i] = dict
                }
            } else if let arr = args[i] as? NSArray {
                // arg is array, check for binary
                let (replace, hadData, newDatas) = self.parseArray(arr,
                    currentPlaceholder: currentPlaceholder)

                if hadData {
                    hasBinary = true
                    currentPlaceholder += newDatas.count

                    for data in newDatas {
                        emitDatas.append(data)
                    }

                    items[i] = replace
                } else {
                    items[i] = arr
                }
            } else if let binaryData = args[i] as? NSData {
                // args is just binary
                hasBinary = true

                currentPlaceholder++
                items[i] = ["_placeholder": true, "num": currentPlaceholder]
                emitDatas.append(binaryData)
            } else {
                items[i] = args[i]
            }
        }

        return (items, hasBinary, emitDatas)
    }

    // Parses a NSDictionary, looking for NSData objects
    class func parseNSDictionary(dict:NSDictionary, var currentPlaceholder:Int) -> (NSDictionary, Bool, [NSData]) {
        var returnDict = NSMutableDictionary()
        var hasBinary = false
        var returnDatas = [NSData]()

        for (key, value) in dict {
            if let binaryData = value as? NSData {
                currentPlaceholder++
                hasBinary = true
                returnDatas.append(binaryData)
                returnDict[key as! String] = ["_placeholder": true, "num": currentPlaceholder]
            } else if let arr = value as? NSArray {
                let (replace, hadBinary, arrDatas) = self.parseArray(arr, currentPlaceholder: currentPlaceholder)

                if hadBinary {
                    hasBinary = true
                    returnDict[key as! String] = replace
                    currentPlaceholder += arrDatas.count
                    returnDatas.extend(arrDatas)
                } else {
                    returnDict[key as! String] = arr
                }
            } else if let dict = value as? NSDictionary {
                // Recursive
                let (nestDict, hadBinary, nestDatas) = self.parseNSDictionary(dict, currentPlaceholder: currentPlaceholder)

                if hadBinary {
                    hasBinary = true
                    returnDict[key as! String] = nestDict
                    currentPlaceholder += nestDatas.count
                    returnDatas.extend(nestDatas)
                } else {
                    returnDict[key as! String] = dict
                }
            } else {
                returnDict[key as! String] = value
            }
        }

        return (returnDict, hasBinary, returnDatas)
    }

    // Parses messages recieved
    class func parseSocketMessage(stringMessage:String, socket:SocketIOClient) {
<<<<<<< HEAD
        // println(message!)

=======
        if stringMessage == "" {
            return
        }
        
        // NSLog(stringMessage)
        
>>>>>>> c1037340
        // Check for successful namepsace connect
        if socket.nsp != nil {
            if stringMessage == "0/\(socket.nsp!)" {
                socket.didConnect()
                return
            }
        }

        if stringMessage == "0" {
            if socket.nsp != nil {
                // Join namespace
                socket.joinNamespace()
                return
            } else {
                socket.didConnect()
                return
            }
        }
<<<<<<< HEAD

        var mutMessage = RegexMutable(stringMessage)

        /**
        Begin check for message
        **/
        let messageGroups = mutMessage["(\\d*)\\/?(\\w*)?,?(\\d*)?(\\[.*\\])?"].groups()

        if messageGroups[1].hasPrefix("2") {
            var mesNum = messageGroups[1]
            var ackNum:String
            var namespace:String?
            var messagePart:String!

            if messageGroups[3] != "" {
                ackNum = messageGroups[3]
=======
        
        if stringMessage.hasPrefix("5") {
            // Check for message with binary placeholders
            self.parseBinaryMessage(stringMessage, socket: socket)
            return
        }
        
        
        /**
        Begin check for message
        **/
        let messageGroups = stringMessage["(\\d*)\\/?(\\w*)?,?(\\d*)?\\[\"(.*?)\",?(.*?)?\\]$"].groups()
        if messageGroups == nil {
            NSLog("Error in groups")
            return
        }
        
        //        let messageGroups = SwiftRegex(target: stringMessage as NSString,
        //            pattern: "(\\d*)\\/?(\\w*)?,?(\\d*)?\\[\"(.*?)\",?(.*?)?\\]$",
        //            options: NSRegularExpressionOptions.DotMatchesLineSeparators).groups()
        
        if messageGroups![1].hasPrefix("2") {
            var mesNum = messageGroups![1]
            var ackNum:String
            var namespace:String?
            
            if messageGroups![3] != "" {
                ackNum = messageGroups![3]
>>>>>>> c1037340
            } else {
                let range = Range<String.Index>(start: mesNum.startIndex,
                    end: advance(mesNum.startIndex, 1))
                mesNum.replaceRange(range, with: "")
                ackNum = mesNum
            }
<<<<<<< HEAD

            namespace = messageGroups[2]
            messagePart = messageGroups[4]

            if namespace == "" && socket.nsp != nil {
                return
            }

            let messageInternals = RegexMutable(messagePart)["\\[\"(.*?)\",(.*?)?\\]$"].groups()
            if messageInternals != nil && messageInternals.count > 2 {
                let event = messageInternals[1]
                var data:String?

                if messageInternals[2] == "" {
                    data = nil
                } else {
                    data = messageInternals[2]
                }

                // It would be nice if socket.io only allowed one thing
                // per message, but alas, it doesn't.
                if let parsed:AnyObject = self.parseData(data) {
                    if ackNum == "" {
                        socket.handleEvent(event, data: parsed)
                    } else {
                        socket.currentAck = ackNum.toInt()!
                        socket.handleEvent(event, data: parsed, isInternalMessage: false,
                            wantsAck: ackNum.toInt(), withAckType: 3)
                    }

                    return
                } else if let strData = data {
                    // There are multiple items in the message
                    // Turn it into a String and run it through
                    // parseData to try and get an array.
                    let asArray = "[\(strData)]"
                    if let parsed:AnyObject = self.parseData(asArray) {
                        if ackNum == "" {
                            socket.handleEvent(event, data: parsed)
                        } else {
                            socket.currentAck = ackNum.toInt()!
                            socket.handleEvent(event, data: parsed, isInternalMessage: false,
                                wantsAck: ackNum.toInt(), withAckType: 3)
                        }

                        return
                    }
                }
            }

            // Check for no item event
            let noItemMessage = RegexMutable(messagePart)["\\[\"(.*?)\"]$"].groups()
            if noItemMessage != nil && noItemMessage.count == 2 {
                let event = noItemMessage[1]
=======
            
            namespace = messageGroups![2]
            
            if namespace == "" && socket.nsp != nil {
                return
            }
            
            let event = messageGroups![4]
            let data = "[\(messageGroups![5])]"
            
            if let parsed:AnyObject = self.parseData(data) {
>>>>>>> c1037340
                if ackNum == "" {
                    socket.handleEvent(event, data: parsed)
                } else {
                    socket.currentAck = ackNum.toInt()!
                    socket.handleEvent(event, data: parsed, isInternalMessage: false,
                        wantsAck: ackNum.toInt(), withAckType: 3)
                }
                
                return
            }
        } else if messageGroups![1].hasPrefix("3") {
            let arr = Array(messageGroups![1])
            var ackNum:String
<<<<<<< HEAD
            let nsp = messageGroups[2]

=======
            let nsp = messageGroups![2]
            
>>>>>>> c1037340
            if nsp == "" && socket.nsp != nil {
                return
            }

            if nsp == "" {
                ackNum = String(arr[1...arr.count-1])
            } else {
                ackNum = messageGroups![3]
            }
<<<<<<< HEAD

            let ackData:AnyObject? = self.parseData(messageGroups[4])
=======
            
            let ackData:AnyObject? = self.parseData(messageGroups![4])
>>>>>>> c1037340
            socket.handleAck(ackNum.toInt()!, data: ackData)

            return
        }
        /**
        End Check for message
        **/
<<<<<<< HEAD

        // Check for message with binary placeholders
        self.parseBinaryMessage(stringMessage, socket: socket)
=======
>>>>>>> c1037340
    }

    // Handles binary data
    class func parseBinaryData(data:NSData, socket:SocketIOClient) {
        // NSLog(data.base64EncodedStringWithOptions(NSDataBase64EncodingOptions.allZeros))
        let shouldExecute = socket.waitingData[0].addData(data)

        if shouldExecute {
            let socketEvent = socket.waitingData.removeAtIndex(0)
            var event = socketEvent.event
            var parsedArgs:AnyObject? = self.parseData(socketEvent.args as? String)

            if let args:AnyObject = parsedArgs {
                let filledInArgs:AnyObject = socketEvent.fillInPlaceholders(args)

                if socketEvent.justAck! {
                    // Should handle ack
                    socket.handleAck(socketEvent.ack!, data: filledInArgs)
                    return
                }

                // Should do event
                if socketEvent.ack != nil {
                    socket.handleEvent(event, data: filledInArgs, isInternalMessage: false,
                        wantsAck: socketEvent.ack!, withAckType: 6)
                } else {
                    socket.handleEvent(event, data: filledInArgs)
                }
            } else {
                let filledInArgs:AnyObject = socketEvent.fillInPlaceholders()

                // Should handle ack
                if socketEvent.justAck! {
                    socket.handleAck(socketEvent.ack!, data: filledInArgs)
                    return
                }

                // Should handle ack
                if socketEvent.ack != nil {
                    socket.handleEvent(event, data: filledInArgs, isInternalMessage: false,
                        wantsAck: socketEvent.ack!, withAckType: 6)
                } else {
                    socket.handleEvent(event, data: filledInArgs)
                }
            }
        }
    }

    // Tries to parse a message that contains binary
    class func parseBinaryMessage(message:String, socket:SocketIOClient) {
<<<<<<< HEAD
        // println(message)
        var mutMessage = RegexMutable(message)

        /**
        Begin check for binary placeholders
        **/
        let binaryGroup = mutMessage["^(\\d*)-\\/?(\\w*)?,?(\\d*)?\\[(\".*?\")?,?(.*)?\\]$"].groups()

        if binaryGroup == nil {
            return
        }

        if binaryGroup[1].hasPrefix("5") {
=======
        // NSLog(message)
        
        /**
        Begin check for binary placeholders
        **/
        let binaryGroup = message["^(\\d*)-\\/?(\\w*)?,?(\\d*)?\\[(\".*?\")?,?(.*)?\\]$"].groups()
        //    let binaryGroup = SwiftRegex(target: message,
        //        pattern: "^(\\d*)-\\/?(\\w*)?,?(\\d*)?\\[(\".*?\")?,?(.*)?\\]$",
        //        options: NSRegularExpressionOptions.DotMatchesLineSeparators).groups()
        
        if binaryGroup == nil {
            return
        }
        
        if binaryGroup![1].hasPrefix("5") {
>>>>>>> c1037340
            // println(binaryGroup)
            var ackNum:String
            var event:String
            var mutMessageObject:String
            var namespace:String?
            var numberOfPlaceholders:String
<<<<<<< HEAD
            let messageType = RegexMutable(binaryGroup[1])

            namespace = binaryGroup[2]
            if binaryGroup[3] != "" {
                ackNum = binaryGroup[3] as String
            } else if socket.nsp == nil && binaryGroup[2] != "" {
                ackNum = binaryGroup[2]
=======
            let messageType = binaryGroup![1]
            
            namespace = binaryGroup![2]
            if binaryGroup![3] != "" {
                ackNum = binaryGroup![3] as String
            } else if socket.nsp == nil && binaryGroup![2] != "" {
                ackNum = binaryGroup![2]
>>>>>>> c1037340
            } else {
                ackNum = ""
            }

            numberOfPlaceholders = (messageType["5"] ~= "") as String
<<<<<<< HEAD
            event = (RegexMutable(binaryGroup[4])["\""] ~= "") as String
            mutMessageObject = RegexMutable(binaryGroup[5])

=======
            event = (binaryGroup![4]["\""] ~= "") as String
            mutMessageObject = binaryGroup![5]
            
>>>>>>> c1037340
            if namespace == "" && socket.nsp != nil {
                return
            }

            let placeholdersRemoved = mutMessageObject["(\\{\"_placeholder\":true,\"num\":(\\d*)\\})"]
                ~= "\"~~$2\""

            var mes:SocketEvent
            if ackNum == "" {
                mes = SocketEvent(event: event, args: placeholdersRemoved,
                    placeholders: numberOfPlaceholders.toInt()!)
            } else {
                socket.currentAck = ackNum.toInt()!
                mes = SocketEvent(event: event, args: placeholdersRemoved,
                    placeholders: numberOfPlaceholders.toInt()!, ackNum: ackNum.toInt())
            }

            socket.waitingData.append(mes)
        } else if binaryGroup![1].hasPrefix("6") {
            let messageType = binaryGroup![1]
            let numberOfPlaceholders = (messageType["6"] ~= "") as String
            var ackNum:String
            var nsp:String
<<<<<<< HEAD

            if binaryGroup[3] == "" {
                ackNum = binaryGroup[2]
=======
            
            if binaryGroup![3] == "" {
                ackNum = binaryGroup![2]
>>>>>>> c1037340
                nsp = ""
            } else {
                ackNum = binaryGroup![3]
                nsp = binaryGroup![2]
            }

            if nsp == "" && socket.nsp != nil {
                return
            }
            var mutMessageObject = binaryGroup![5]
            let placeholdersRemoved = mutMessageObject["(\\{\"_placeholder\":true,\"num\":(\\d*)\\})"]
                ~= "\"~~$2\""

            let event = SocketEvent(event: "", args: placeholdersRemoved,
                placeholders: numberOfPlaceholders.toInt()!, ackNum: ackNum.toInt(), justAck: true)

            socket.waitingData.append(event)
        }
        /**
        End check for binary placeholders
        **/
    }
}<|MERGE_RESOLUTION|>--- conflicted
+++ resolved
@@ -186,17 +186,12 @@
 
     // Parses messages recieved
     class func parseSocketMessage(stringMessage:String, socket:SocketIOClient) {
-<<<<<<< HEAD
-        // println(message!)
-
-=======
         if stringMessage == "" {
             return
         }
-        
+
         // NSLog(stringMessage)
-        
->>>>>>> c1037340
+
         // Check for successful namepsace connect
         if socket.nsp != nil {
             if stringMessage == "0/\(socket.nsp!)" {
@@ -215,32 +210,14 @@
                 return
             }
         }
-<<<<<<< HEAD
-
-        var mutMessage = RegexMutable(stringMessage)
-
-        /**
-        Begin check for message
-        **/
-        let messageGroups = mutMessage["(\\d*)\\/?(\\w*)?,?(\\d*)?(\\[.*\\])?"].groups()
-
-        if messageGroups[1].hasPrefix("2") {
-            var mesNum = messageGroups[1]
-            var ackNum:String
-            var namespace:String?
-            var messagePart:String!
-
-            if messageGroups[3] != "" {
-                ackNum = messageGroups[3]
-=======
-        
+
         if stringMessage.hasPrefix("5") {
             // Check for message with binary placeholders
             self.parseBinaryMessage(stringMessage, socket: socket)
             return
         }
-        
-        
+
+
         /**
         Begin check for message
         **/
@@ -249,93 +226,35 @@
             NSLog("Error in groups")
             return
         }
-        
+
         //        let messageGroups = SwiftRegex(target: stringMessage as NSString,
         //            pattern: "(\\d*)\\/?(\\w*)?,?(\\d*)?\\[\"(.*?)\",?(.*?)?\\]$",
         //            options: NSRegularExpressionOptions.DotMatchesLineSeparators).groups()
-        
+
         if messageGroups![1].hasPrefix("2") {
             var mesNum = messageGroups![1]
             var ackNum:String
             var namespace:String?
-            
+
             if messageGroups![3] != "" {
                 ackNum = messageGroups![3]
->>>>>>> c1037340
             } else {
                 let range = Range<String.Index>(start: mesNum.startIndex,
                     end: advance(mesNum.startIndex, 1))
                 mesNum.replaceRange(range, with: "")
                 ackNum = mesNum
             }
-<<<<<<< HEAD
-
-            namespace = messageGroups[2]
-            messagePart = messageGroups[4]
+
+            namespace = messageGroups![2]
 
             if namespace == "" && socket.nsp != nil {
                 return
             }
 
-            let messageInternals = RegexMutable(messagePart)["\\[\"(.*?)\",(.*?)?\\]$"].groups()
-            if messageInternals != nil && messageInternals.count > 2 {
-                let event = messageInternals[1]
-                var data:String?
-
-                if messageInternals[2] == "" {
-                    data = nil
-                } else {
-                    data = messageInternals[2]
-                }
-
-                // It would be nice if socket.io only allowed one thing
-                // per message, but alas, it doesn't.
-                if let parsed:AnyObject = self.parseData(data) {
-                    if ackNum == "" {
-                        socket.handleEvent(event, data: parsed)
-                    } else {
-                        socket.currentAck = ackNum.toInt()!
-                        socket.handleEvent(event, data: parsed, isInternalMessage: false,
-                            wantsAck: ackNum.toInt(), withAckType: 3)
-                    }
-
-                    return
-                } else if let strData = data {
-                    // There are multiple items in the message
-                    // Turn it into a String and run it through
-                    // parseData to try and get an array.
-                    let asArray = "[\(strData)]"
-                    if let parsed:AnyObject = self.parseData(asArray) {
-                        if ackNum == "" {
-                            socket.handleEvent(event, data: parsed)
-                        } else {
-                            socket.currentAck = ackNum.toInt()!
-                            socket.handleEvent(event, data: parsed, isInternalMessage: false,
-                                wantsAck: ackNum.toInt(), withAckType: 3)
-                        }
-
-                        return
-                    }
-                }
-            }
-
-            // Check for no item event
-            let noItemMessage = RegexMutable(messagePart)["\\[\"(.*?)\"]$"].groups()
-            if noItemMessage != nil && noItemMessage.count == 2 {
-                let event = noItemMessage[1]
-=======
-            
-            namespace = messageGroups![2]
-            
-            if namespace == "" && socket.nsp != nil {
-                return
-            }
-            
             let event = messageGroups![4]
             let data = "[\(messageGroups![5])]"
-            
+
             if let parsed:AnyObject = self.parseData(data) {
->>>>>>> c1037340
                 if ackNum == "" {
                     socket.handleEvent(event, data: parsed)
                 } else {
@@ -343,19 +262,14 @@
                     socket.handleEvent(event, data: parsed, isInternalMessage: false,
                         wantsAck: ackNum.toInt(), withAckType: 3)
                 }
-                
+
                 return
             }
         } else if messageGroups![1].hasPrefix("3") {
             let arr = Array(messageGroups![1])
             var ackNum:String
-<<<<<<< HEAD
-            let nsp = messageGroups[2]
-
-=======
             let nsp = messageGroups![2]
-            
->>>>>>> c1037340
+
             if nsp == "" && socket.nsp != nil {
                 return
             }
@@ -365,13 +279,8 @@
             } else {
                 ackNum = messageGroups![3]
             }
-<<<<<<< HEAD
-
-            let ackData:AnyObject? = self.parseData(messageGroups[4])
-=======
-            
+
             let ackData:AnyObject? = self.parseData(messageGroups![4])
->>>>>>> c1037340
             socket.handleAck(ackNum.toInt()!, data: ackData)
 
             return
@@ -379,12 +288,6 @@
         /**
         End Check for message
         **/
-<<<<<<< HEAD
-
-        // Check for message with binary placeholders
-        self.parseBinaryMessage(stringMessage, socket: socket)
-=======
->>>>>>> c1037340
     }
 
     // Handles binary data
@@ -435,23 +338,8 @@
 
     // Tries to parse a message that contains binary
     class func parseBinaryMessage(message:String, socket:SocketIOClient) {
-<<<<<<< HEAD
-        // println(message)
-        var mutMessage = RegexMutable(message)
-
-        /**
-        Begin check for binary placeholders
-        **/
-        let binaryGroup = mutMessage["^(\\d*)-\\/?(\\w*)?,?(\\d*)?\\[(\".*?\")?,?(.*)?\\]$"].groups()
-
-        if binaryGroup == nil {
-            return
-        }
-
-        if binaryGroup[1].hasPrefix("5") {
-=======
         // NSLog(message)
-        
+
         /**
         Begin check for binary placeholders
         **/
@@ -459,50 +347,34 @@
         //    let binaryGroup = SwiftRegex(target: message,
         //        pattern: "^(\\d*)-\\/?(\\w*)?,?(\\d*)?\\[(\".*?\")?,?(.*)?\\]$",
         //        options: NSRegularExpressionOptions.DotMatchesLineSeparators).groups()
-        
+
         if binaryGroup == nil {
             return
         }
-        
+
         if binaryGroup![1].hasPrefix("5") {
->>>>>>> c1037340
             // println(binaryGroup)
             var ackNum:String
             var event:String
             var mutMessageObject:String
             var namespace:String?
             var numberOfPlaceholders:String
-<<<<<<< HEAD
-            let messageType = RegexMutable(binaryGroup[1])
-
-            namespace = binaryGroup[2]
-            if binaryGroup[3] != "" {
-                ackNum = binaryGroup[3] as String
-            } else if socket.nsp == nil && binaryGroup[2] != "" {
-                ackNum = binaryGroup[2]
-=======
+
             let messageType = binaryGroup![1]
-            
+
             namespace = binaryGroup![2]
             if binaryGroup![3] != "" {
                 ackNum = binaryGroup![3] as String
             } else if socket.nsp == nil && binaryGroup![2] != "" {
                 ackNum = binaryGroup![2]
->>>>>>> c1037340
             } else {
                 ackNum = ""
             }
 
             numberOfPlaceholders = (messageType["5"] ~= "") as String
-<<<<<<< HEAD
-            event = (RegexMutable(binaryGroup[4])["\""] ~= "") as String
-            mutMessageObject = RegexMutable(binaryGroup[5])
-
-=======
             event = (binaryGroup![4]["\""] ~= "") as String
             mutMessageObject = binaryGroup![5]
-            
->>>>>>> c1037340
+
             if namespace == "" && socket.nsp != nil {
                 return
             }
@@ -526,15 +398,9 @@
             let numberOfPlaceholders = (messageType["6"] ~= "") as String
             var ackNum:String
             var nsp:String
-<<<<<<< HEAD
-
-            if binaryGroup[3] == "" {
-                ackNum = binaryGroup[2]
-=======
-            
+
             if binaryGroup![3] == "" {
                 ackNum = binaryGroup![2]
->>>>>>> c1037340
                 nsp = ""
             } else {
                 ackNum = binaryGroup![3]
