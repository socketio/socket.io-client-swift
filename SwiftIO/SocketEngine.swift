--- conflicted
+++ resolved
@@ -164,11 +164,7 @@
         self.ws = WebSocket(url: NSURL(string: self.urlWebSocket! + "&sid=\(self.sid)")!)
         self.ws?.queue = self.handleQueue
         self.ws?.delegate = self
-<<<<<<< HEAD
-
-=======
-                
->>>>>>> 7b7ccb87
+
         if connect {
             self.ws?.connect()
         }
@@ -188,32 +184,19 @@
         }
 
         self.waitingForPoll = true
-<<<<<<< HEAD
-        let req = NSURLRequest(URL: NSURL(string: self.urlPolling! + "&sid=\(self.sid)&b64=1")!)
+        let req = NSMutableURLRequest(URL: NSURL(string: self.urlPolling! + "&sid=\(self.sid)&b64=1")!)
 
         self.doRequest(req)
     }
 
-    private func doRequest(req:NSURLRequest) {
-        if !self.polling {
-            return
-        }
-
-=======
-        let req = NSMutableURLRequest(URL: NSURL(string: self.urlPolling! + "&sid=\(self.sid)&b64=1")!)
-        
-        self.doRequest(req)
-    }
-    
     private func doRequest(req:NSMutableURLRequest) {
         if !self.polling {
             return
         }
-        
+
         req.cachePolicy = NSURLRequestCachePolicy.ReloadIgnoringLocalAndRemoteCacheData
-        
+
         // NSLog("Doing request: \(req)")
->>>>>>> 7b7ccb87
         self.session.dataTaskWithRequest(req) {[weak self] data, res, err in
             if self == nil {
                 return
@@ -224,16 +207,9 @@
 
                 return
             }
-<<<<<<< HEAD
-
-            // println(data)
-
-
-=======
-            
+
             // NSLog("Got response: \(res)")
-            
->>>>>>> 7b7ccb87
+
             if let str = NSString(data: data, encoding: NSUTF8StringEncoding) as? String {
                 dispatch_async(self!.parseQueue) {
                     self?.parsePollingMessage(str)
