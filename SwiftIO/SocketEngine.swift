--- conflicted
+++ resolved
@@ -80,13 +80,8 @@
         return self._websocket
     }
     var ws:WebSocket?
-<<<<<<< HEAD
-
-    init(client:SocketIOClient, forcePolling:Bool = false, withCookies cookies:[NSHTTPCookie]?) {
-=======
-    
+
     init(client:SocketEngineClient, forcePolling:Bool = false, withCookies cookies:[NSHTTPCookie]?) {
->>>>>>> cbc59d60
         self.client = client
         self.forcePolling = forcePolling
         self.cookies = cookies
@@ -482,37 +477,7 @@
             self.sendWebSocketMessage("probe", withType: PacketType.PING)
         }
     }
-<<<<<<< HEAD
-
-    public func send(msg:String, datas:[NSData]? = nil) {
-        let _send = {[weak self] (msg:String, datas:[NSData]?) -> () -> Void in
-            return {
-                if self == nil || !self!.connected {
-                    return
-                }
-
-                if self!.websocket {
-                    // NSLog("sending ws: \(msg):\(datas)")
-                    self?.sendWebSocketMessage(msg, withType: PacketType.MESSAGE, datas: datas)
-                } else {
-                    // NSLog("sending poll: \(msg):\(datas)")
-                    self?.sendPollMessage(msg, withType: PacketType.MESSAGE, datas: datas)
-                }
-            }
-        }
-
-        dispatch_async(self.emitQueue) {[weak self] in
-            if self == nil {
-                return
-            }
-
-            if self!.probing {
-                self?.probeWait.append(_send(msg, datas))
-            } else {
-                _send(msg, datas)()
-            }
-=======
-    
+
     /*
     Send a message with type 4
     */
@@ -521,7 +486,6 @@
             self.probeWait.append((msg, PacketType.MESSAGE, datas))
         } else {
             self.write(msg, withType: PacketType.MESSAGE, withData: datas)
->>>>>>> cbc59d60
         }
     }
 
@@ -591,20 +555,17 @@
             self.sendPollMessage("", withType: PacketType.NOOP)
         }
     }
-<<<<<<< HEAD
-
-=======
-    
+
     public func write(msg:String, withType type:PacketType, withData data:[NSData]?) {
         dispatch_async(self.emitQueue) {[weak self] in
             if self == nil {
                 return
             }
-            
+
             if !self!.connected {
                 return
             }
-            
+
             if self!.websocket {
                 // NSLog("writing ws: \(msg):\(datas)")
                 self?.sendWebSocketMessage(msg, withType: type, datas: data)
@@ -614,10 +575,9 @@
             }
         }
     }
-    
+
     // Delagate methods
-    
->>>>>>> cbc59d60
+
     public func websocketDidConnect(socket:WebSocket) {
         self.websocketConnected = true
         self.probing = true
