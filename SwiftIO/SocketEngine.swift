--- conflicted
+++ resolved
@@ -80,13 +80,8 @@
         return self._websocket
     }
     var ws:WebSocket?
-<<<<<<< HEAD
-
-    init(client:SocketEngineClient, forcePolling:Bool = false, withCookies cookies:[NSHTTPCookie]?) {
-=======
-    
+
     init(client:SocketEngineClient, forcePolling:Bool, withCookies cookies:[NSHTTPCookie]?) {
->>>>>>> 2837c7c4
         self.client = client
         self.forcePolling = forcePolling
         self.cookies = cookies
